<Project>

  <PropertyGroup>
    <Authors>Microsot Health Team</Authors>
    <AllowedOutputExtensionsInPackageBuildOutputFolder>$(AllowedOutputExtensionsInPackageBuildOutputFolder);.pdb</AllowedOutputExtensionsInPackageBuildOutputFolder>
    <Company>Microsoft Corporation</Company>
    <Copyright>Copyright © Microsoft Corporation. All rights reserved.</Copyright>
    <Deterministic>true</Deterministic>
    <EmbedUntrackedSources>true</EmbedUntrackedSources>
    <EnforceCodeStyleInBuild>true</EnforceCodeStyleInBuild>
    <GenerateDocumentationFile>true</GenerateDocumentationFile>
    <HealthcareSharedPackageVersion>2.1.40</HealthcareSharedPackageVersion>
    <HighEntropyVA>true</HighEntropyVA>
    <LangVersion>Latest</LangVersion>
    <PackageLicenseExpression>MIT</PackageLicenseExpression>
    <Product>Microsoft Health</Product>
    <PublishRepositoryUrl>true</PublishRepositoryUrl>
<<<<<<< HEAD
=======
    <SdkPackageVersion>5.0.0</SdkPackageVersion>
    <FhirServerPackageVersion>2.0.55</FhirServerPackageVersion>
    <Hl7FhirPackageVersion>3.3.0</Hl7FhirPackageVersion>
>>>>>>> d49a51db
    <TargetLatestRuntimePatch>true</TargetLatestRuntimePatch>
    <TreatWarningsAsErrors>true</TreatWarningsAsErrors>
    <WarningsAsErrors />
  </PropertyGroup>

  <Choose>
    <When Condition="'$(TargetFramework)' == 'netcoreapp3.1'">
      <PropertyGroup>
        <SdkPackageVersion>3.1.15</SdkPackageVersion>
      </PropertyGroup>
    </When>
    <Otherwise>
      <PropertyGroup>
        <SdkPackageVersion>5.0.0</SdkPackageVersion>
      </PropertyGroup>
    </Otherwise>
  </Choose>

  <Choose>
    <When Condition="$(MSBuildProjectName.Contains('Test'))">
      <PropertyGroup>
        <IsPackable>false</IsPackable>
      </PropertyGroup>
    </When>
    <Otherwise>
      <PropertyGroup>
        <AnalysisLevel>5.0</AnalysisLevel>
        <AnalysisMode>AllEnabledByDefault</AnalysisMode>
        <IsPackable>true</IsPackable>
      </PropertyGroup>
    </Otherwise>
  </Choose>

  <!-- Dotnet CLI throws errors on restore if package references are included in docker compose projects -->
  <!-- See microsoft/DockerTools#209 for details -->
  <ItemGroup Condition="'$(MSBuildProjectExtension)' != '.dcproj'">
    <PackageReference Include="Microsoft.SourceLink.GitHub" Version="1.0.0" PrivateAssets="All" />
  </ItemGroup>

</Project><|MERGE_RESOLUTION|>--- conflicted
+++ resolved
@@ -8,19 +8,16 @@
     <Deterministic>true</Deterministic>
     <EmbedUntrackedSources>true</EmbedUntrackedSources>
     <EnforceCodeStyleInBuild>true</EnforceCodeStyleInBuild>
+    <FhirServerPackageVersion>2.0.55</FhirServerPackageVersion>
     <GenerateDocumentationFile>true</GenerateDocumentationFile>
     <HealthcareSharedPackageVersion>2.1.40</HealthcareSharedPackageVersion>
     <HighEntropyVA>true</HighEntropyVA>
+    <Hl7FhirPackageVersion>3.3.0</Hl7FhirPackageVersion>
     <LangVersion>Latest</LangVersion>
     <PackageLicenseExpression>MIT</PackageLicenseExpression>
     <Product>Microsoft Health</Product>
     <PublishRepositoryUrl>true</PublishRepositoryUrl>
-<<<<<<< HEAD
-=======
     <SdkPackageVersion>5.0.0</SdkPackageVersion>
-    <FhirServerPackageVersion>2.0.55</FhirServerPackageVersion>
-    <Hl7FhirPackageVersion>3.3.0</Hl7FhirPackageVersion>
->>>>>>> d49a51db
     <TargetLatestRuntimePatch>true</TargetLatestRuntimePatch>
     <TreatWarningsAsErrors>true</TreatWarningsAsErrors>
     <WarningsAsErrors />
@@ -29,7 +26,7 @@
   <Choose>
     <When Condition="'$(TargetFramework)' == 'netcoreapp3.1'">
       <PropertyGroup>
-        <SdkPackageVersion>3.1.15</SdkPackageVersion>
+        <SdkPackageVersion>3.1.16</SdkPackageVersion>
       </PropertyGroup>
     </When>
     <Otherwise>
@@ -43,6 +40,7 @@
     <When Condition="$(MSBuildProjectName.Contains('Test'))">
       <PropertyGroup>
         <IsPackable>false</IsPackable>
+        <NoWarn>$(NoWarn);CS1591</NoWarn>
       </PropertyGroup>
     </When>
     <Otherwise>
