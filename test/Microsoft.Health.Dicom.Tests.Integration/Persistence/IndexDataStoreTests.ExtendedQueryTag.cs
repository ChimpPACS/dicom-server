--- conflicted
+++ resolved
@@ -327,13 +327,8 @@
 
         private async Task<IReadOnlyList<QueryTag>> AddExtendedQueryTags(IExtendedQueryTagStore extendedQueryTagStore, IEnumerable<AddExtendedQueryTagEntry> extendedQueryTags)
         {
-<<<<<<< HEAD
             await _extendedQueryTagStore.AddExtendedQueryTagsAsync(extendedQueryTags, ExtendedQueryTagStatus.Ready, maxAllowedCount: 128);
             var extendedQueryTagEntries = await _extendedQueryTagStore.GetExtendedQueryTagsAsync();
-=======
-            await extendedQueryTagStore.AddExtendedQueryTagsAsync(extendedQueryTags, maxAllowedCount: 128);
-            var extendedQueryTagEntries = await extendedQueryTagStore.GetExtendedQueryTagsAsync();
->>>>>>> 7570701b
             return extendedQueryTagEntries.Select(entry => new QueryTag(entry)).ToList();
         }
 
