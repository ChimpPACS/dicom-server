﻿// -------------------------------------------------------------------------------------------------
// Copyright (c) Microsoft Corporation. All rights reserved.
// Licensed under the MIT License (MIT). See LICENSE in the repo root for license information.
// -------------------------------------------------------------------------------------------------

using System;
using System.Collections.Generic;
using System.Linq;
using System.Threading.Tasks;
using Dicom;
using EnsureThat;
using Microsoft.Health.Core;
using Microsoft.Health.Dicom.Core.Exceptions;
using Microsoft.Health.Dicom.Core.Features.ExtendedQueryTag;
using Microsoft.Health.Dicom.Core.Features.Model;
using Microsoft.Health.Dicom.Core.Features.Store;
using Microsoft.Health.Dicom.Core.Models;
using Microsoft.Health.Dicom.Tests.Common;
using Microsoft.Health.Dicom.Tests.Common.Extensions;
using Microsoft.Health.Dicom.Tests.Integration.Persistence.Models;
using Xunit;

namespace Microsoft.Health.Dicom.Tests.Integration.Persistence
{
    /// <summary>
    ///  Tests for IndexDataStore.
    /// </summary>
    public partial class IndexDataStoreTests : IClassFixture<SqlDataStoreTestsFixture>, IAsyncLifetime
    {
        private readonly IIndexDataStore _indexDataStore;
        private readonly IExtendedQueryTagStore _extendedQueryTagStore;
        private readonly IIndexDataStoreTestHelper _testHelper;
        private readonly IExtendedQueryTagStoreTestHelper _extendedQueryTagStoreTestHelper;
        private readonly DateTimeOffset _startDateTime = Clock.UtcNow;

        public IndexDataStoreTests(SqlDataStoreTestsFixture fixture)
        {
            EnsureArg.IsNotNull(fixture, nameof(fixture));
            EnsureArg.IsNotNull(fixture.IndexDataStore, nameof(fixture.IndexDataStore));
            EnsureArg.IsNotNull(fixture.ExtendedQueryTagStore, nameof(fixture.ExtendedQueryTagStore));
            EnsureArg.IsNotNull(fixture.IndexDataStoreTestHelper, nameof(fixture.IndexDataStoreTestHelper));
            EnsureArg.IsNotNull(fixture.ExtendedQueryTagStoreTestHelper, nameof(fixture.ExtendedQueryTagStoreTestHelper));
            _indexDataStore = fixture.IndexDataStore;
            _extendedQueryTagStore = fixture.ExtendedQueryTagStore;
            _testHelper = fixture.IndexDataStoreTestHelper;
            _extendedQueryTagStoreTestHelper = fixture.ExtendedQueryTagStoreTestHelper;
        }

        [Fact]
        public async Task GivenANonExistingDicomInstance_WhenAdded_ThenItShouldBeAdded()
        {
            DicomDataset dataset = CreateTestDicomDataset();
            string studyInstanceUid = dataset.GetString(DicomTag.StudyInstanceUID);
            string seriesInstanceUid = dataset.GetString(DicomTag.SeriesInstanceUID);
            string sopInstanceUid = dataset.GetString(DicomTag.SOPInstanceUID);
            string patientId = dataset.GetString(DicomTag.PatientID);
            string patientName = dataset.GetString(DicomTag.PatientName);
            string referringPhysicianName = dataset.GetString(DicomTag.ReferringPhysicianName);
            string studyDescription = dataset.GetString(DicomTag.StudyDescription);
            string accessionNumber = dataset.GetString(DicomTag.AccessionNumber);
            string modality = dataset.GetString(DicomTag.Modality);

            long version = await _indexDataStore.BeginCreateInstanceIndexAsync(dataset);

            IReadOnlyList<StudyMetadata> studyMetadataEntries = await _testHelper.GetStudyMetadataAsync(studyInstanceUid);

            Assert.Collection(
                studyMetadataEntries,
                entry => ValidateStudyMetadata(
                    studyInstanceUid,
                    patientId,
                    patientName,
                    referringPhysicianName,
                    new DateTime(2020, 3, 1, 0, 0, 0, DateTimeKind.Utc),
                    studyDescription,
                    accessionNumber,
                    entry));

            IReadOnlyList<SeriesMetadata> seriesMetadataEntries = await _testHelper.GetSeriesMetadataAsync(seriesInstanceUid);

            Assert.Collection(
                seriesMetadataEntries,
                entry => ValidateSeriesMetadata(
                    seriesInstanceUid,
                    modality,
                    new DateTime(2020, 3, 2, 0, 0, 0, DateTimeKind.Utc),
                    entry));

            // Make sure the ID matches between the study and series metadata.
            Assert.Equal(studyMetadataEntries[0].StudyKey, seriesMetadataEntries[0].StudyKey);

            IReadOnlyList<Instance> instances = await _testHelper.GetInstancesAsync(studyInstanceUid, seriesInstanceUid, sopInstanceUid);

            Assert.NotNull(instances);
            Assert.Single(instances);

            Instance instance = instances[0];

            Assert.Equal(studyInstanceUid, instance.StudyInstanceUid);
            Assert.Equal(seriesInstanceUid, instance.SeriesInstanceUid);
            Assert.Equal(sopInstanceUid, instance.SopInstanceUid);
            Assert.Equal(version, instance.Watermark);
            Assert.Equal((byte)IndexStatus.Creating, instance.Status);
            Assert.InRange(instance.LastStatusUpdatedDate, _startDateTime.AddSeconds(-1), Clock.UtcNow.AddSeconds(1));
            Assert.InRange(instance.CreatedDate, _startDateTime.AddSeconds(-1), Clock.UtcNow.AddSeconds(1));
        }

        [Fact]
        public async Task GivenANewDicomInstance_WhenConflictingStudyAndSeriesTags_ThenLatestWins()
        {
            // create a new instance
            DicomDataset dataset = CreateTestDicomDataset();
            string studyInstanceUid = dataset.GetString(DicomTag.StudyInstanceUID);
            string seriesInstanceUid = dataset.GetString(DicomTag.SeriesInstanceUID);

            // add another instance in the same study+series with different patientName and modality and validate latest wins
            string conflictPatientName = "pname^conflict";
            string conflictModality = "MCONFLICT";
            string newInstance = TestUidGenerator.Generate();
            dataset.AddOrUpdate(DicomTag.PatientName, conflictPatientName);
            dataset.AddOrUpdate(DicomTag.Modality, conflictModality);
            dataset.AddOrUpdate(DicomTag.SOPInstanceUID, newInstance);

            await _indexDataStore.BeginCreateInstanceIndexAsync(dataset);

            IReadOnlyList<StudyMetadata> studyMetadataEntries = await _testHelper.GetStudyMetadataAsync(studyInstanceUid);
            IReadOnlyList<SeriesMetadata> seriesMetadataEntries = await _testHelper.GetSeriesMetadataAsync(seriesInstanceUid);

            Assert.Equal(1, studyMetadataEntries.Count);
            Assert.Equal(conflictPatientName, studyMetadataEntries.First().PatientName);

            Assert.Equal(1, seriesMetadataEntries.Count);
            Assert.Equal(conflictModality, seriesMetadataEntries.First().Modality);
        }

        [Fact]
        public async Task GivenAnExistingDicomInstance_WhenDeletedByInstanceId_ThenItShouldBeRemovedAndAddedToDeletedInstanceTable()
        {
            string studyInstanceUid = TestUidGenerator.Generate();
            string seriesInstanceUid = TestUidGenerator.Generate();
            string sopInstanceUid = TestUidGenerator.Generate();
            Instance instance = await CreateIndexAndVerifyInstance(studyInstanceUid, seriesInstanceUid, sopInstanceUid);

            await _indexDataStore.DeleteInstanceIndexAsync(studyInstanceUid, seriesInstanceUid, sopInstanceUid, Clock.UtcNow);

            Assert.Empty(await _testHelper.GetInstancesAsync(studyInstanceUid, seriesInstanceUid, sopInstanceUid));
            Assert.Empty(await _testHelper.GetSeriesMetadataAsync(seriesInstanceUid));
            Assert.Empty(await _testHelper.GetStudyMetadataAsync(studyInstanceUid));

            Assert.Collection(await _testHelper.GetDeletedInstanceEntriesAsync(studyInstanceUid, seriesInstanceUid, sopInstanceUid), ValidateSingleDeletedInstance(instance));
        }

        [Fact]
        public async Task GivenAnExistingDicomInstance_WhenDeletedByInstanceId_AdditionalInstancesShouldBeMaintained()
        {
            string studyInstanceUid = TestUidGenerator.Generate();
            string seriesInstanceUid = TestUidGenerator.Generate();
            string sopInstanceUid = TestUidGenerator.Generate();
            Instance instance = await CreateIndexAndVerifyInstance(studyInstanceUid, seriesInstanceUid, sopInstanceUid);

            string sopInstanceUid2 = TestUidGenerator.Generate();
            await CreateIndexAndVerifyInstance(studyInstanceUid, seriesInstanceUid, sopInstanceUid2);

            await _indexDataStore.DeleteInstanceIndexAsync(studyInstanceUid, seriesInstanceUid, sopInstanceUid, Clock.UtcNow);

            Assert.Empty(await _testHelper.GetInstancesAsync(studyInstanceUid, seriesInstanceUid, sopInstanceUid));
            Assert.NotEmpty(await _testHelper.GetInstancesAsync(studyInstanceUid, seriesInstanceUid, sopInstanceUid2));
            Assert.NotEmpty(await _testHelper.GetSeriesMetadataAsync(seriesInstanceUid));
            Assert.NotEmpty(await _testHelper.GetStudyMetadataAsync(studyInstanceUid));

            Assert.Collection(await _testHelper.GetDeletedInstanceEntriesAsync(studyInstanceUid, seriesInstanceUid, null), ValidateSingleDeletedInstance(instance));
        }

        [Fact]
        public async Task GivenAnExistingDicomInstance_WhenDeletedByInstanceId_AdditionalSeriesShouldBeMaintained()
        {
            string studyInstanceUid = TestUidGenerator.Generate();
            string seriesInstanceUid = TestUidGenerator.Generate();
            string sopInstanceUid = TestUidGenerator.Generate();
            Instance instance1 = await CreateIndexAndVerifyInstance(studyInstanceUid, seriesInstanceUid, sopInstanceUid);

            string sopInstanceUid2 = TestUidGenerator.Generate();
            string seriesInstanceUid2 = TestUidGenerator.Generate();
            await CreateIndexAndVerifyInstance(studyInstanceUid, seriesInstanceUid2, sopInstanceUid2);

            await _indexDataStore.DeleteInstanceIndexAsync(studyInstanceUid, seriesInstanceUid, sopInstanceUid, Clock.UtcNow);

            Assert.Empty(await _testHelper.GetInstancesAsync(studyInstanceUid, seriesInstanceUid, sopInstanceUid));
            Assert.NotEmpty(await _testHelper.GetInstancesAsync(studyInstanceUid, seriesInstanceUid2, sopInstanceUid2));
            Assert.Empty(await _testHelper.GetSeriesMetadataAsync(seriesInstanceUid));
            Assert.NotEmpty(await _testHelper.GetSeriesMetadataAsync(seriesInstanceUid2));
            Assert.NotEmpty(await _testHelper.GetStudyMetadataAsync(studyInstanceUid));

            Assert.Collection(await _testHelper.GetDeletedInstanceEntriesAsync(studyInstanceUid, seriesInstanceUid, null), ValidateSingleDeletedInstance(instance1));
        }

        [Fact]
        public async Task GivenAnExistingDicomInstance_WhenDeletedBySeriesId_ThenItShouldBeRemovedAndAddedToDeletedInstanceTable()
        {
            string studyInstanceUid = TestUidGenerator.Generate();
            string seriesInstanceUid = TestUidGenerator.Generate();
            string sopInstanceUid = TestUidGenerator.Generate();
            Instance instance = await CreateIndexAndVerifyInstance(studyInstanceUid, seriesInstanceUid, sopInstanceUid);

            await _indexDataStore.DeleteSeriesIndexAsync(studyInstanceUid, seriesInstanceUid, Clock.UtcNow);

            Assert.Empty(await _testHelper.GetInstancesAsync(studyInstanceUid, seriesInstanceUid, sopInstanceUid));
            Assert.Empty(await _testHelper.GetSeriesMetadataAsync(seriesInstanceUid));
            Assert.Empty(await _testHelper.GetStudyMetadataAsync(studyInstanceUid));

            Assert.Collection(await _testHelper.GetDeletedInstanceEntriesAsync(studyInstanceUid, seriesInstanceUid, sopInstanceUid), ValidateSingleDeletedInstance(instance));
        }

        [Fact]
        public async Task GivenMultipleDicomInstance_WhenDeletedBySeriesId_ThenItemsBeRemovedAndAddedToDeletedInstanceTable()
        {
            string studyInstanceUid = TestUidGenerator.Generate();
            string seriesInstanceUid = TestUidGenerator.Generate();
            string sopInstanceUid = TestUidGenerator.Generate();
            Instance instance1 = await CreateIndexAndVerifyInstance(studyInstanceUid, seriesInstanceUid, sopInstanceUid);

            string sopInstanceUid2 = TestUidGenerator.Generate();
            Instance instance2 = await CreateIndexAndVerifyInstance(studyInstanceUid, seriesInstanceUid, sopInstanceUid2);

            await _indexDataStore.DeleteSeriesIndexAsync(studyInstanceUid, seriesInstanceUid, Clock.UtcNow);

            Assert.Empty(await _testHelper.GetInstancesAsync(studyInstanceUid, seriesInstanceUid, sopInstanceUid));
            Assert.Empty(await _testHelper.GetInstancesAsync(studyInstanceUid, seriesInstanceUid, sopInstanceUid2));
            Assert.Empty(await _testHelper.GetSeriesMetadataAsync(seriesInstanceUid));
            Assert.Empty(await _testHelper.GetStudyMetadataAsync(studyInstanceUid));

            Assert.Collection(
                await _testHelper.GetDeletedInstanceEntriesAsync(studyInstanceUid, seriesInstanceUid, null),
                ValidateSingleDeletedInstance(instance1),
                ValidateSingleDeletedInstance(instance2));
        }

        [Fact]
        public async Task GivenAnExistingDicomInstance_WhenDeletedBySeriesId_AdditionalSeriesShouldBeMaintained()
        {
            string studyInstanceUid = TestUidGenerator.Generate();
            string seriesInstanceUid = TestUidGenerator.Generate();
            string sopInstanceUid = TestUidGenerator.Generate();
            Instance instance = await CreateIndexAndVerifyInstance(studyInstanceUid, seriesInstanceUid, sopInstanceUid);

            string sopInstanceUid2 = TestUidGenerator.Generate();
            string seriesInstanceUid2 = TestUidGenerator.Generate();
            await CreateIndexAndVerifyInstance(studyInstanceUid, seriesInstanceUid2, sopInstanceUid2);

            await _indexDataStore.DeleteSeriesIndexAsync(studyInstanceUid, seriesInstanceUid, Clock.UtcNow);

            Assert.Empty(await _testHelper.GetInstancesAsync(studyInstanceUid, seriesInstanceUid, sopInstanceUid));
            Assert.NotEmpty(await _testHelper.GetInstancesAsync(studyInstanceUid, seriesInstanceUid2, sopInstanceUid2));
            Assert.Empty(await _testHelper.GetSeriesMetadataAsync(seriesInstanceUid));
            Assert.NotEmpty(await _testHelper.GetSeriesMetadataAsync(seriesInstanceUid2));
            Assert.NotEmpty(await _testHelper.GetStudyMetadataAsync(studyInstanceUid));

            Assert.Collection(await _testHelper.GetDeletedInstanceEntriesAsync(studyInstanceUid, seriesInstanceUid, null), ValidateSingleDeletedInstance(instance));
        }

        [Fact]
        public async Task GivenAnExistingDicomInstance_WhenDeletedByStudyId_ThenItShouldBeRemovedAndAddedToDeletedInstanceTable()
        {
            string studyInstanceUid = TestUidGenerator.Generate();
            string seriesInstanceUid = TestUidGenerator.Generate();
            string sopInstanceUid = TestUidGenerator.Generate();
            Instance instance = await CreateIndexAndVerifyInstance(studyInstanceUid, seriesInstanceUid, sopInstanceUid);

            await _indexDataStore.DeleteStudyIndexAsync(studyInstanceUid, Clock.UtcNow);

            Assert.Empty(await _testHelper.GetInstancesAsync(studyInstanceUid, seriesInstanceUid, sopInstanceUid));
            Assert.Empty(await _testHelper.GetSeriesMetadataAsync(seriesInstanceUid));
            Assert.Empty(await _testHelper.GetStudyMetadataAsync(seriesInstanceUid));

            Assert.Collection(await _testHelper.GetDeletedInstanceEntriesAsync(studyInstanceUid, seriesInstanceUid, sopInstanceUid), ValidateSingleDeletedInstance(instance));
        }

        [Fact]
        public async Task GivenMultipleDicomInstance_WhenDeletedByStudyInstanceUid_ThenItemsBeRemovedAndAddedToDeletedInstanceTable()
        {
            string studyInstanceUid = TestUidGenerator.Generate();
            string seriesInstanceUid = TestUidGenerator.Generate();
            string sopInstanceUid = TestUidGenerator.Generate();
            Instance instance1 = await CreateIndexAndVerifyInstance(studyInstanceUid, seriesInstanceUid, sopInstanceUid);

            string sopInstanceUid2 = TestUidGenerator.Generate();
            Instance instance2 = await CreateIndexAndVerifyInstance(studyInstanceUid, seriesInstanceUid, sopInstanceUid2);

            await _indexDataStore.DeleteStudyIndexAsync(studyInstanceUid, Clock.UtcNow);

            Assert.Empty(await _testHelper.GetInstancesAsync(studyInstanceUid, seriesInstanceUid, sopInstanceUid));
            Assert.Empty(await _testHelper.GetInstancesAsync(studyInstanceUid, seriesInstanceUid, sopInstanceUid2));
            Assert.Empty(await _testHelper.GetSeriesMetadataAsync(seriesInstanceUid));
            Assert.Empty(await _testHelper.GetStudyMetadataAsync(seriesInstanceUid));

            Assert.Collection(
                await _testHelper.GetDeletedInstanceEntriesAsync(studyInstanceUid, null, null),
                ValidateSingleDeletedInstance(instance1),
                ValidateSingleDeletedInstance(instance2));
        }

        [Fact]
        public async Task GivenANonExistentInstance_WhenDeletedBySopInstanceUid_ThenExceptionThrown()
        {
            string studyInstanceUid = TestUidGenerator.Generate();
            string seriesInstanceUid = TestUidGenerator.Generate();
            string sopInstanceUid = TestUidGenerator.Generate();
            await CreateIndexAndVerifyInstance(studyInstanceUid, seriesInstanceUid, sopInstanceUid);

            await Assert.ThrowsAsync<InstanceNotFoundException>(() => _indexDataStore.DeleteInstanceIndexAsync(studyInstanceUid, seriesInstanceUid, TestUidGenerator.Generate(), Clock.UtcNow));
            await _indexDataStore.DeleteInstanceIndexAsync(studyInstanceUid, seriesInstanceUid, sopInstanceUid, Clock.UtcNow);
        }

        [Fact]
        public async Task GivenANonExistentSeries_WhenDeletedBySeriesInstanceUid_ThenExceptionThrown()
        {
            string studyInstanceUid = TestUidGenerator.Generate();
            string seriesInstanceUid = TestUidGenerator.Generate();
            string sopInstanceUid = TestUidGenerator.Generate();
            await CreateIndexAndVerifyInstance(studyInstanceUid, seriesInstanceUid, sopInstanceUid);

            await Assert.ThrowsAsync<SeriesNotFoundException>(() => _indexDataStore.DeleteSeriesIndexAsync(studyInstanceUid, TestUidGenerator.Generate(), Clock.UtcNow));
            await _indexDataStore.DeleteInstanceIndexAsync(studyInstanceUid, seriesInstanceUid, sopInstanceUid, Clock.UtcNow);
        }

        [Fact]
        public async Task GivenANonExistentStudy_WhenDeletedByStudyInstanceUid_ThenExceptionThrown()
        {
            await Assert.ThrowsAsync<StudyNotFoundException>(() => _indexDataStore.DeleteStudyIndexAsync(TestUidGenerator.Generate(), Clock.UtcNow));
        }

        [Fact]
        public async Task GivenAPendingDicomInstance_WhenAdded_ThenPendingDicomInstanceExceptionShouldBeThrown()
        {
            string studyInstanceUid = TestUidGenerator.Generate();
            string seriesInstanceUid = TestUidGenerator.Generate();
            string sopInstanceUid = TestUidGenerator.Generate();

            DicomDataset dataset = Samples.CreateRandomDicomFile(studyInstanceUid, seriesInstanceUid, sopInstanceUid).Dataset;

            await _indexDataStore.BeginCreateInstanceIndexAsync(dataset);

            await Assert.ThrowsAsync<PendingInstanceException>(() => _indexDataStore.BeginCreateInstanceIndexAsync(dataset));
        }

        [Fact]
        public async Task GivenAnExistingDicomInstance_WhenAdded_ThenDicomInstanceAlreadyExistsExceptionShouldBeThrown()
        {
            string studyInstanceUid = TestUidGenerator.Generate();
            string seriesInstanceUid = TestUidGenerator.Generate();
            string sopInstanceUid = TestUidGenerator.Generate();

            DicomDataset dataset = Samples.CreateRandomDicomFile(studyInstanceUid, seriesInstanceUid, sopInstanceUid).Dataset;

            long version = await _indexDataStore.BeginCreateInstanceIndexAsync(dataset);
            await _indexDataStore.EndCreateInstanceIndexAsync(dataset, version);

            await Assert.ThrowsAsync<InstanceAlreadyExistsException>(() => _indexDataStore.BeginCreateInstanceIndexAsync(dataset));
        }

        [Fact]
        public async Task GivenAnExistingDicomInstance_WhenStatusIsUpdated_ThenStatusShouldBeUpdated()
        {
            string studyInstanceUid = TestUidGenerator.Generate();
            string seriesInstanceUid = TestUidGenerator.Generate();
            string sopInstanceUid = TestUidGenerator.Generate();

            DicomDataset dataset = Samples.CreateRandomDicomFile(studyInstanceUid, seriesInstanceUid, sopInstanceUid).Dataset;

            long version = await _indexDataStore.BeginCreateInstanceIndexAsync(dataset);

            Instance instance = await _testHelper.GetInstanceAsync(studyInstanceUid, seriesInstanceUid, sopInstanceUid, version);

            Assert.NotNull(instance);

            DateTimeOffset lastStatusUpdatedDate = instance.LastStatusUpdatedDate;

            // Make sure there is delay between.
            await Task.Delay(50);

            await _indexDataStore.EndCreateInstanceIndexAsync(dataset, version);

            IReadOnlyList<Instance> instances = await _testHelper.GetInstancesAsync(studyInstanceUid, seriesInstanceUid, sopInstanceUid);

            Assert.NotNull(instances);
            Assert.Single(instances);

            Instance updatedInstance = instances[0];

            Assert.Equal((byte)IndexStatus.Created, updatedInstance.Status);
            Assert.True(updatedInstance.LastStatusUpdatedDate > lastStatusUpdatedDate);
        }

        [Fact]
        public async Task GivenANonExistingDicomInstance_WhenStatusIsUpdated_ThenDicomInstanceNotFoundExceptionShouldBeThrown()
        {
            string studyInstanceUid = TestUidGenerator.Generate();
            string seriesInstanceUid = TestUidGenerator.Generate();
            string sopInstanceUid = TestUidGenerator.Generate();

            DicomDataset dataset = Samples.CreateRandomDicomFile(studyInstanceUid, seriesInstanceUid, sopInstanceUid).Dataset;

            long version = await _indexDataStore.BeginCreateInstanceIndexAsync(dataset);

            VersionedInstanceIdentifier versionedInstanceIdentifier = new VersionedInstanceIdentifier(
                    studyInstanceUid,
                    seriesInstanceUid,
                    sopInstanceUid,
                    version);

            await _indexDataStore.DeleteInstanceIndexAsync(versionedInstanceIdentifier);

            await Assert.ThrowsAsync<InstanceNotFoundException>(
                () => _indexDataStore.EndCreateInstanceIndexAsync(dataset, version));

            Assert.Empty(await _testHelper.GetInstancesAsync(studyInstanceUid, seriesInstanceUid, sopInstanceUid));
        }

        [Fact]
        public async Task GivenADeletedDicomInstance_WhenIncrementingRetryCount_NewRetryCountShouldBeReturned()
        {
            string studyInstanceUid = TestUidGenerator.Generate();
            string seriesInstanceUid = TestUidGenerator.Generate();
            string sopInstanceUid = TestUidGenerator.Generate();
            Instance instance1 = await CreateIndexAndVerifyInstance(studyInstanceUid, seriesInstanceUid, sopInstanceUid);

            await _indexDataStore.DeleteInstanceIndexAsync(studyInstanceUid, seriesInstanceUid, sopInstanceUid, Clock.UtcNow);

            DeletedInstance deletedEntry = (await _testHelper.GetDeletedInstanceEntriesAsync(studyInstanceUid, seriesInstanceUid, sopInstanceUid)).First();
            var versionedDicomInstanceIdentifier = new VersionedInstanceIdentifier(studyInstanceUid, seriesInstanceUid, sopInstanceUid, deletedEntry.Watermark);
            var retryCount = await _indexDataStore.IncrementDeletedInstanceRetryAsync(versionedDicomInstanceIdentifier, Clock.UtcNow);
            Assert.Equal(1, retryCount);
        }

        [Fact]
        public async Task GivenNoDeletedInstances_NumMatchRetryCountShouldBe0()
        {
            await _testHelper.ClearDeletedInstanceTableAsync();
            var numMatchRetryCount = await _indexDataStore.RetrieveNumExhaustedDeletedInstanceAttemptsAsync(0);
            Assert.Equal(0, numMatchRetryCount);
        }

        [Fact]
        public async Task GivenFewDeletedInstances_NumMatchRetryCountShouldBeCorrect()
        {
            await _testHelper.ClearDeletedInstanceTableAsync();

            string studyInstanceUid = TestUidGenerator.Generate();
            string seriesInstanceUid = TestUidGenerator.Generate();
            string sopInstanceUid = TestUidGenerator.Generate();
            Instance instance1 = await CreateIndexAndVerifyInstance(studyInstanceUid, seriesInstanceUid, sopInstanceUid);

            await _indexDataStore.DeleteInstanceIndexAsync(studyInstanceUid, seriesInstanceUid, sopInstanceUid, Clock.UtcNow);

            string sopInstanceUid2 = TestUidGenerator.Generate();
            Instance instance2 = await CreateIndexAndVerifyInstance(studyInstanceUid, seriesInstanceUid, sopInstanceUid2);

            await _indexDataStore.DeleteInstanceIndexAsync(studyInstanceUid, seriesInstanceUid, sopInstanceUid2, Clock.UtcNow);

            var numMatchRetryCount = await _indexDataStore.RetrieveNumExhaustedDeletedInstanceAttemptsAsync(0);
            Assert.Equal(2, numMatchRetryCount);
        }

        [Fact]
        public async Task GivenNoDeletedInstances_OldestDeletedIsCurrentTime()
        {
            await _testHelper.ClearDeletedInstanceTableAsync();

            Assert.InRange(await _indexDataStore.GetOldestDeletedAsync(), Clock.UtcNow.AddSeconds(-1), Clock.UtcNow.AddSeconds(1));
        }

        [Fact]
        public async Task GivenMultipleDeletedInstances_OldestDeletedIsCorrect()
        {
            await _testHelper.ClearDeletedInstanceTableAsync();

            DateTimeOffset start = Clock.UtcNow;

            string studyInstanceUid = TestUidGenerator.Generate();
            string seriesInstanceUid = TestUidGenerator.Generate();
            string sopInstanceUid = TestUidGenerator.Generate();
            Instance instance1 = await CreateIndexAndVerifyInstance(studyInstanceUid, seriesInstanceUid, sopInstanceUid);

            await _indexDataStore.DeleteInstanceIndexAsync(studyInstanceUid, seriesInstanceUid, sopInstanceUid, Clock.UtcNow);

            string sopInstanceUid2 = TestUidGenerator.Generate();
            await CreateIndexAndVerifyInstance(studyInstanceUid, seriesInstanceUid, sopInstanceUid2);

            await Task.Delay(5000);

            await _indexDataStore.DeleteInstanceIndexAsync(studyInstanceUid, seriesInstanceUid, sopInstanceUid2, Clock.UtcNow);

            Assert.InRange(await _indexDataStore.GetOldestDeletedAsync(), start.AddSeconds(-1), start.AddSeconds(1));
        }

        [Fact]
        public async Task GivenNoExtendedQueryTags_WhenCreateIndex_ThenShouldSucceed()
        {
            var extendedTags = await _extendedQueryTagStore.GetExtendedQueryTagsAsync();
            // make sure there is no extended query tags
            Assert.Empty(extendedTags);

            DicomDataset dataset = Samples.CreateRandomInstanceDataset();
            long watermark = await _indexDataStore.BeginCreateInstanceIndexAsync(dataset, QueryTagService.CoreQueryTags);
        }

        [Fact]
        public async Task GivenMaxTagKeyNotMatch_WhenCreateIndex_ThenShouldThrowException()
        {
            AddExtendedQueryTagEntry extendedQueryTagEntry = DicomTag.PatientAge.BuildAddExtendedQueryTagEntry();
            await _extendedQueryTagStore.AddExtendedQueryTagsAsync(new[] { extendedQueryTagEntry }, maxAllowedCount: 128, ready: true);
            var tagEntry = (await _extendedQueryTagStore.GetExtendedQueryTagsAsync())[0];
<<<<<<< HEAD
            var modifiedTagEntry = new ExtendedQueryTagStoreEntry(tagEntry.Key, tagEntry.Path, tagEntry.VR, tagEntry.PrivateCreator, tagEntry.Level, tagEntry.Status, tagEntry.Version + 1, QueryTagQueryStatus.Enabled);
=======
            var modifiedTagEntry = new ExtendedQueryTagStoreEntry(tagEntry.Key, tagEntry.Path, tagEntry.VR, tagEntry.PrivateCreator, tagEntry.Level, tagEntry.Status);
>>>>>>> 493979a7
            var queryTags = new[] { new QueryTag(modifiedTagEntry) };
            DicomDataset dataset = Samples.CreateRandomInstanceDataset();

            // Add a new tag
            await _extendedQueryTagStore.AddExtendedQueryTagsAsync(new[] { DicomTag.PatientName.BuildAddExtendedQueryTagEntry() }, maxAllowedCount: 128, ready: true);

            long watermark = await _indexDataStore.BeginCreateInstanceIndexAsync(dataset, queryTags);
            await Assert.ThrowsAsync<ExtendedQueryTagsOutOfDateException>(
                () => _indexDataStore.EndCreateInstanceIndexAsync(dataset, watermark, queryTags));
        }

        private static void ValidateStudyMetadata(
            string expectedStudyInstanceUid,
            string expectedPatientId,
            string expectedPatientName,
            string expectedReferringPhysicianName,
            DateTime? expectedStudyDate,
            string expectedStudyDescription,
            string expectedAccessionNumber,
            StudyMetadata actual)
        {
            Assert.NotNull(actual);
            Assert.Equal(expectedStudyInstanceUid, actual.StudyInstanceUid);
            Assert.Equal(expectedPatientId, actual.PatientID);
            Assert.Equal(expectedPatientName, actual.PatientName);
            Assert.Equal(expectedReferringPhysicianName, actual.ReferringPhysicianName);
            Assert.Equal(expectedStudyDate, actual.StudyDate);
            Assert.Equal(expectedStudyDescription, actual.StudyDescription);
            Assert.Equal(expectedAccessionNumber, actual.AccessionNumber);
        }

        private static void ValidateSeriesMetadata(
            string expectedSeriesInstanceUid,
            string expectedModality,
            DateTime? expectedPerformedProcedureStepStartDate,
            SeriesMetadata actual)
        {
            Assert.NotNull(actual);
            Assert.Equal(expectedSeriesInstanceUid, actual.SeriesInstanceUid);
            Assert.Equal(expectedModality, actual.Modality);
            Assert.Equal(expectedPerformedProcedureStepStartDate, actual.PerformedProcedureStepStartDate);
        }

        private Action<DeletedInstance> ValidateSingleDeletedInstance(Instance instance)
        {
            return deletedInstance =>
            {
                Assert.Equal(instance.StudyInstanceUid, deletedInstance.StudyInstanceUid);
                Assert.Equal(instance.SeriesInstanceUid, deletedInstance.SeriesInstanceUid);
                Assert.Equal(instance.SopInstanceUid, deletedInstance.SopInstanceUid);
                Assert.Equal(instance.Watermark, deletedInstance.Watermark);
                Assert.InRange(deletedInstance.DeletedDateTime, _startDateTime.AddSeconds(-1), Clock.UtcNow.AddSeconds(1));
                Assert.Equal(0, deletedInstance.RetryCount);
                Assert.InRange(deletedInstance.CleanupAfter, _startDateTime.AddSeconds(-1), Clock.UtcNow.AddSeconds(1));
            };
        }

        private static DicomDataset CreateTestDicomDataset(string studyInstanceUid = null, string seriesInstanceUid = null, string sopInstanceUid = null)
        {
            if (string.IsNullOrEmpty(studyInstanceUid))
            {
                studyInstanceUid = TestUidGenerator.Generate();
            }

            if (string.IsNullOrEmpty(seriesInstanceUid))
            {
                seriesInstanceUid = TestUidGenerator.Generate();
            }

            if (string.IsNullOrEmpty(sopInstanceUid))
            {
                sopInstanceUid = TestUidGenerator.Generate();
            }

            DicomDataset dataset = Samples.CreateRandomDicomFile(studyInstanceUid, seriesInstanceUid, sopInstanceUid).Dataset;

            dataset.Remove(DicomTag.PatientID);

            dataset.Add(DicomTag.PatientID, "pid");
            dataset.Add(DicomTag.PatientName, "pname");
            dataset.Add(DicomTag.ReferringPhysicianName, "rname");
            dataset.Add(DicomTag.StudyDate, "20200301");
            dataset.Add(DicomTag.StudyDescription, "sd");
            dataset.Add(DicomTag.AccessionNumber, "an");
            dataset.Add(DicomTag.Modality, "M");
            dataset.Add(DicomTag.PerformedProcedureStepStartDate, "20200302");
            return dataset;
        }

        private async Task<Instance> CreateIndexAndVerifyInstance(string studyInstanceUid, string seriesInstanceUid, string sopInstanceUid)
        {
            DicomDataset dataset = CreateTestDicomDataset(studyInstanceUid, seriesInstanceUid, sopInstanceUid);
            long version = await _indexDataStore.BeginCreateInstanceIndexAsync(dataset);
            Instance instance = await _testHelper.GetInstanceAsync(studyInstanceUid, seriesInstanceUid, sopInstanceUid, version);
            Assert.Equal(sopInstanceUid, instance.SopInstanceUid);
            return instance;
        }


        public Task InitializeAsync()
        {
            return Task.CompletedTask;
        }

        public async Task DisposeAsync()
        {
            await _testHelper.ClearIndexTablesAsync();
            await _extendedQueryTagStoreTestHelper.ClearExtendedQueryTagTablesAsync();
        }
    }
}<|MERGE_RESOLUTION|>--- conflicted
+++ resolved
@@ -510,11 +510,7 @@
             AddExtendedQueryTagEntry extendedQueryTagEntry = DicomTag.PatientAge.BuildAddExtendedQueryTagEntry();
             await _extendedQueryTagStore.AddExtendedQueryTagsAsync(new[] { extendedQueryTagEntry }, maxAllowedCount: 128, ready: true);
             var tagEntry = (await _extendedQueryTagStore.GetExtendedQueryTagsAsync())[0];
-<<<<<<< HEAD
-            var modifiedTagEntry = new ExtendedQueryTagStoreEntry(tagEntry.Key, tagEntry.Path, tagEntry.VR, tagEntry.PrivateCreator, tagEntry.Level, tagEntry.Status, tagEntry.Version + 1, QueryTagQueryStatus.Enabled);
-=======
-            var modifiedTagEntry = new ExtendedQueryTagStoreEntry(tagEntry.Key, tagEntry.Path, tagEntry.VR, tagEntry.PrivateCreator, tagEntry.Level, tagEntry.Status);
->>>>>>> 493979a7
+            var modifiedTagEntry = new ExtendedQueryTagStoreEntry(tagEntry.Key, tagEntry.Path, tagEntry.VR, tagEntry.PrivateCreator, tagEntry.Level, tagEntry.Status, QueryTagQueryStatus.Enabled);
             var queryTags = new[] { new QueryTag(modifiedTagEntry) };
             DicomDataset dataset = Samples.CreateRandomInstanceDataset();
 
