--- conflicted
+++ resolved
@@ -3,8 +3,6 @@
 // Licensed under the MIT License (MIT). See LICENSE in the repo root for license information.
 // -------------------------------------------------------------------------------------------------
 
-<<<<<<< HEAD
-=======
 using System.Collections.Generic;
 using System.Threading;
 using System.Threading.Tasks;
@@ -12,7 +10,6 @@
 using Microsoft.Health.Dicom.Core.Extensions;
 using Microsoft.Health.Dicom.Core.Features.ExtendedQueryTag;
 using Microsoft.Health.Dicom.Core.Features.Partition;
->>>>>>> c8938dda
 using Xunit;
 
 namespace Microsoft.Health.Dicom.Tests.Integration.Persistence
@@ -26,14 +23,6 @@
             _fixture = fixture;
         }
 
-<<<<<<< HEAD
-        //[Fact]
-        //public async Task WhenValidWorkitemIsCreated_CreationSucceeds()
-        //{
-        //    string workitemUid = "2.25.1234";
-
-        //    long workitemKey = await _fixture.WorkitemStore.AddWorkitemAsync(DefaultPartition.Key, workitemUid, CancellationToken.None);
-=======
         [Fact]
         public async Task WhenValidWorkitemIsCreated_CreationSucceeds()
         {
@@ -50,9 +39,6 @@
             };
 
             long workitemKey = await _fixture.WorkitemStore.AddWorkitemAsync(DefaultPartition.Key, dataset, queryTags, CancellationToken.None);
->>>>>>> c8938dda
-
-        //    Assert.True(workitemKey > 0, "WorkitemKey not returned.");
-        //}
+        }
     }
 }