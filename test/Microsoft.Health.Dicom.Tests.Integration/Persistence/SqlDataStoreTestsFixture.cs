﻿// -------------------------------------------------------------------------------------------------
// Copyright (c) Microsoft Corporation. All rights reserved.
// Licensed under the MIT License (MIT). See LICENSE in the repo root for license information.
// -------------------------------------------------------------------------------------------------

using System;
using System.Numerics;
using System.Threading.Tasks;
using EnsureThat;
using MediatR;
using Microsoft.Data.SqlClient;
using Microsoft.Extensions.Configuration;
using Microsoft.Extensions.Logging.Abstractions;
using Microsoft.Extensions.Options;
using Microsoft.Health.Dicom.Core.Features.ExtendedQueryTag;
using Microsoft.Health.Dicom.Core.Features.Retrieve;
using Microsoft.Health.Dicom.Core.Features.Store;
using Microsoft.Health.Dicom.SqlServer.Features.ExtendedQueryTag;
using Microsoft.Health.Dicom.SqlServer.Features.ExtendedQueryTag.Error;
using Microsoft.Health.Dicom.SqlServer.Features.Retrieve;
using Microsoft.Health.Dicom.SqlServer.Features.Schema;
using Microsoft.Health.Dicom.SqlServer.Features.Store;
using Microsoft.Health.SqlServer;
using Microsoft.Health.SqlServer.Configs;
using Microsoft.Health.SqlServer.Features.Client;
using Microsoft.Health.SqlServer.Features.Schema;
using Microsoft.Health.SqlServer.Features.Schema.Manager;
using Microsoft.Health.SqlServer.Features.Storage;
using NSubstitute;
using Polly;
using Xunit;

namespace Microsoft.Health.Dicom.Tests.Integration.Persistence
{
    public class SqlDataStoreTestsFixture : IAsyncLifetime
    {
        private const string LocalConnectionString = "server=(local);Integrated Security=true";

        private readonly string _masterConnectionString;
        private readonly SchemaInitializer _schemaInitializer;

        internal SqlDataStoreTestsFixture(string databaseName) : this(databaseName, new SchemaInformation(SchemaVersionConstants.Min, SchemaVersionConstants.Max))
        {

        }

        internal SqlDataStoreTestsFixture(string databaseName, SchemaInformation schemaInformation)
        {
            DatabaseName = EnsureArg.IsNotNullOrEmpty(databaseName, nameof(databaseName));
            SchemaInformation = EnsureArg.IsNotNull(schemaInformation, nameof(schemaInformation));

            IConfiguration environment = new ConfigurationBuilder()
                .AddEnvironmentVariables()
                .Build();

            string initialConnectionString = environment["SqlServer:ConnectionString"] ?? LocalConnectionString;
            _masterConnectionString = new SqlConnectionStringBuilder(initialConnectionString) { InitialCatalog = "master" }.ToString();
            TestConnectionString = new SqlConnectionStringBuilder(initialConnectionString) { InitialCatalog = DatabaseName }.ToString();

            var config = new SqlServerDataStoreConfiguration
            {
                ConnectionString = TestConnectionString,
                Initialize = true,
                SchemaOptions = new SqlServerSchemaOptions
                {
                    AutomaticUpdatesEnabled = true,
                },
            };

            IOptions<SqlServerDataStoreConfiguration> configOptions = Options.Create(config);

            var scriptProvider = new ScriptProvider<SchemaVersion>();

            var baseScriptProvider = new BaseScriptProvider();

            var mediator = Substitute.For<IMediator>();

            var sqlConnectionStringProvider = new DefaultSqlConnectionStringProvider(configOptions);

            var sqlConnectionFactory = new DefaultSqlConnectionFactory(sqlConnectionStringProvider);

            var schemaManagerDataStore = new SchemaManagerDataStore(sqlConnectionFactory);

            SchemaUpgradeRunner = new SchemaUpgradeRunner(scriptProvider, baseScriptProvider, NullLogger<SchemaUpgradeRunner>.Instance, sqlConnectionFactory, schemaManagerDataStore);

            _schemaInitializer = new SchemaInitializer(configOptions, schemaManagerDataStore, SchemaUpgradeRunner, SchemaInformation, sqlConnectionFactory, sqlConnectionStringProvider, mediator, NullLogger<SchemaInitializer>.Instance);

            SqlTransactionHandler = new SqlTransactionHandler();

            SqlConnectionWrapperFactory = new SqlConnectionWrapperFactory(SqlTransactionHandler, new SqlCommandWrapperFactory(), sqlConnectionFactory);

            var schemaResolver = new PassthroughSchemaVersionResolver(SchemaInformation);

            IndexDataStore = new SqlIndexDataStore(new VersionedCache<ISqlIndexDataStore>(
                schemaResolver,
                new[]
                {
                    new SqlIndexDataStoreV1(SqlConnectionWrapperFactory),
                    new SqlIndexDataStoreV2(SqlConnectionWrapperFactory),
                    new SqlIndexDataStoreV3(SqlConnectionWrapperFactory),
                    new SqlIndexDataStoreV4(SqlConnectionWrapperFactory),
                    new SqlIndexDataStoreV5(SqlConnectionWrapperFactory),
                }));

            InstanceStore = new SqlInstanceStore(new VersionedCache<ISqlInstanceStore>(
                schemaResolver,
                new[]
                {
                    new SqlInstanceStoreV1(SqlConnectionWrapperFactory),
                    new SqlInstanceStoreV2(SqlConnectionWrapperFactory),
                    new SqlInstanceStoreV3(SqlConnectionWrapperFactory),
                    new SqlInstanceStoreV4(SqlConnectionWrapperFactory),
                    new SqlInstanceStoreV5(SqlConnectionWrapperFactory),
                }));

            ExtendedQueryTagStore = new SqlExtendedQueryTagStore(new VersionedCache<ISqlExtendedQueryTagStore>(
                schemaResolver,
                new[]
                {
                    new SqlExtendedQueryTagStoreV1(),
                    new SqlExtendedQueryTagStoreV2(SqlConnectionWrapperFactory, NullLogger<SqlExtendedQueryTagStoreV2>.Instance),
                    new SqlExtendedQueryTagStoreV3(SqlConnectionWrapperFactory, NullLogger<SqlExtendedQueryTagStoreV3>.Instance),
                    new SqlExtendedQueryTagStoreV4(SqlConnectionWrapperFactory, NullLogger<SqlExtendedQueryTagStoreV4>.Instance),
<<<<<<< HEAD
                    new SqlExtendedQueryTagStoreV5(SqlConnectionWrapperFactory, NullLogger<SqlExtendedQueryTagStoreV4>.Instance),
=======
                    new SqlExtendedQueryTagStoreV5(SqlConnectionWrapperFactory, NullLogger<SqlExtendedQueryTagStoreV5>.Instance),
>>>>>>> a8f2fc96
                }));

            ExtendedQueryTagErrorStore = new SqlExtendedQueryTagErrorStore(new VersionedCache<ISqlExtendedQueryTagErrorStore>(
               schemaResolver,
               new[]
               {
                    new SqlExtendedQueryTagErrorStoreV1(),
                    new SqlExtendedQueryTagErrorStoreV2(),
                    new SqlExtendedQueryTagErrorStoreV3(),
                    new SqlExtendedQueryTagErrorStoreV4(SqlConnectionWrapperFactory, NullLogger<SqlExtendedQueryTagErrorStoreV4>.Instance),
<<<<<<< HEAD
                    new SqlExtendedQueryTagErrorStoreV5(SqlConnectionWrapperFactory, NullLogger<SqlExtendedQueryTagErrorStoreV4>.Instance),
=======
                    new SqlExtendedQueryTagErrorStoreV5(SqlConnectionWrapperFactory, NullLogger<SqlExtendedQueryTagErrorStoreV5>.Instance),
>>>>>>> a8f2fc96
               }));
            IndexDataStoreTestHelper = new SqlIndexDataStoreTestHelper(TestConnectionString);
            ExtendedQueryTagStoreTestHelper = new ExtendedQueryTagStoreTestHelper(TestConnectionString);
            ExtendedQueryTagErrorStoreTestHelper = new ExtendedQueryTagErrorStoreTestHelper(TestConnectionString);
        }

        // Only 1 public constructor is allowed for test fixture.
        public SqlDataStoreTestsFixture()
            : this(GenerateDatabaseName())
        {
        }

        public SqlTransactionHandler SqlTransactionHandler { get; }

        public SqlConnectionWrapperFactory SqlConnectionWrapperFactory { get; }

        public IIndexDataStore IndexDataStore { get; }

        public IInstanceStore InstanceStore { get; }

        public IExtendedQueryTagStore ExtendedQueryTagStore { get; }

        public IExtendedQueryTagErrorStore ExtendedQueryTagErrorStore { get; }

        public SchemaUpgradeRunner SchemaUpgradeRunner { get; }
        public string TestConnectionString { get; }

        public IIndexDataStoreTestHelper IndexDataStoreTestHelper { get; }

        public IExtendedQueryTagStoreTestHelper ExtendedQueryTagStoreTestHelper { get; }

        public IExtendedQueryTagErrorStoreTestHelper ExtendedQueryTagErrorStoreTestHelper { get; }

        public SchemaInformation SchemaInformation { get; set; }

        public static string GenerateDatabaseName(string prefix = "DICOMINTEGRATIONTEST_")
        {
            return $"{prefix}{DateTimeOffset.UtcNow.ToUnixTimeSeconds()}_{BigInteger.Abs(new BigInteger(Guid.NewGuid().ToByteArray()))}";
        }

        public string DatabaseName { get; }

        public async Task InitializeAsync(bool forceIncrementalSchemaUpgrade)
        {
            // Create the database
            using (var sqlConnection = new SqlConnection(_masterConnectionString))
            {
                await sqlConnection.OpenAsync();

                using (SqlCommand command = sqlConnection.CreateCommand())
                {
                    command.CommandTimeout = 600;
                    command.CommandText = $"CREATE DATABASE {DatabaseName}";
                    await command.ExecuteNonQueryAsync();
                }
            }

            // verify that we can connect to the new database. This sometimes does not work right away with Azure SQL.
            await Policy
                .Handle<SqlException>()
                .WaitAndRetryAsync(
                    retryCount: 7,
                    sleepDurationProvider: retryAttempt => TimeSpan.FromSeconds(Math.Pow(2, retryAttempt)))
                .ExecuteAsync(async () =>
                {
                    using (var sqlConnection = new SqlConnection(TestConnectionString))
                    {
                        await sqlConnection.OpenAsync();
                        using (SqlCommand sqlCommand = sqlConnection.CreateCommand())
                        {
                            sqlCommand.CommandText = "SELECT 1";
                            await sqlCommand.ExecuteScalarAsync();
                        }
                    }
                });

            await _schemaInitializer.InitializeAsync(forceIncrementalSchemaUpgrade);
        }

        public Task InitializeAsync()
        {
            return InitializeAsync(forceIncrementalSchemaUpgrade: false);
        }

        public async Task DisposeAsync()
        {
            using (var sqlConnection = new SqlConnection(_masterConnectionString))
            {
                await sqlConnection.OpenAsync();
                SqlConnection.ClearAllPools();
                using (SqlCommand sqlCommand = sqlConnection.CreateCommand())
                {
                    sqlCommand.CommandTimeout = 600;
                    sqlCommand.CommandText = $"DROP DATABASE IF EXISTS {DatabaseName}";
                    await sqlCommand.ExecuteNonQueryAsync();
                }
            }
        }
    }
}<|MERGE_RESOLUTION|>--- conflicted
+++ resolved
@@ -121,11 +121,7 @@
                     new SqlExtendedQueryTagStoreV2(SqlConnectionWrapperFactory, NullLogger<SqlExtendedQueryTagStoreV2>.Instance),
                     new SqlExtendedQueryTagStoreV3(SqlConnectionWrapperFactory, NullLogger<SqlExtendedQueryTagStoreV3>.Instance),
                     new SqlExtendedQueryTagStoreV4(SqlConnectionWrapperFactory, NullLogger<SqlExtendedQueryTagStoreV4>.Instance),
-<<<<<<< HEAD
-                    new SqlExtendedQueryTagStoreV5(SqlConnectionWrapperFactory, NullLogger<SqlExtendedQueryTagStoreV4>.Instance),
-=======
                     new SqlExtendedQueryTagStoreV5(SqlConnectionWrapperFactory, NullLogger<SqlExtendedQueryTagStoreV5>.Instance),
->>>>>>> a8f2fc96
                 }));
 
             ExtendedQueryTagErrorStore = new SqlExtendedQueryTagErrorStore(new VersionedCache<ISqlExtendedQueryTagErrorStore>(
@@ -136,11 +132,7 @@
                     new SqlExtendedQueryTagErrorStoreV2(),
                     new SqlExtendedQueryTagErrorStoreV3(),
                     new SqlExtendedQueryTagErrorStoreV4(SqlConnectionWrapperFactory, NullLogger<SqlExtendedQueryTagErrorStoreV4>.Instance),
-<<<<<<< HEAD
-                    new SqlExtendedQueryTagErrorStoreV5(SqlConnectionWrapperFactory, NullLogger<SqlExtendedQueryTagErrorStoreV4>.Instance),
-=======
                     new SqlExtendedQueryTagErrorStoreV5(SqlConnectionWrapperFactory, NullLogger<SqlExtendedQueryTagErrorStoreV5>.Instance),
->>>>>>> a8f2fc96
                }));
             IndexDataStoreTestHelper = new SqlIndexDataStoreTestHelper(TestConnectionString);
             ExtendedQueryTagStoreTestHelper = new ExtendedQueryTagStoreTestHelper(TestConnectionString);
