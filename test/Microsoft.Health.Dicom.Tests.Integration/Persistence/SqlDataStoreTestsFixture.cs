--- conflicted
+++ resolved
@@ -79,9 +79,8 @@
 
             SqlConnectionWrapperFactory = new SqlConnectionWrapperFactory(SqlTransactionHandler, new SqlCommandWrapperFactory(), sqlConnectionFactory);
 
-<<<<<<< HEAD
             IndexDataStoreFactory = new SqlStoreFactory<ISqlIndexDataStore, IIndexDataStore>(
-                schemaInformation,
+                SchemaInformation,
                 new[]
                 {
                     new SqlIndexDataStoreV1(SqlConnectionWrapperFactory),
@@ -92,7 +91,7 @@
             InstanceStore = new SqlInstanceStore(SqlConnectionWrapperFactory);
 
             ExtendedQueryTagStoreFactory = new SqlStoreFactory<ISqlExtendedQueryTagStore, IExtendedQueryTagStore>(
-                schemaInformation,
+                SchemaInformation,
                 new[]
                 {
                     new SqlExtendedQueryTagStoreV1(),
@@ -100,15 +99,6 @@
                     new SqlExtendedQueryTagStoreV3(SqlConnectionWrapperFactory, NullLogger<SqlExtendedQueryTagStoreV3>.Instance)
                 });
 
-=======
-            SqlIndexDataStoreFactory = new SqlIndexDataStoreFactory(
-                SchemaInformation,
-                new[] { new SqlIndexDataStoreV1(SqlConnectionWrapperFactory), new SqlIndexDataStoreV2(SqlConnectionWrapperFactory) });
-
-            InstanceStore = new SqlInstanceStore(SqlConnectionWrapperFactory);
-
-            ExtendedQueryTagStore = new SqlExtendedQueryTagStore(SqlConnectionWrapperFactory, SchemaInformation, NullLogger<SqlExtendedQueryTagStore>.Instance);
->>>>>>> d49a51db
 
             TestHelper = new SqlIndexDataStoreTestHelper(TestConnectionString);
         }
