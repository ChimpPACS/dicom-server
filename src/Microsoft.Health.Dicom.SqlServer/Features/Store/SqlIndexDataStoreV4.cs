﻿// -------------------------------------------------------------------------------------------------
// Copyright (c) Microsoft Corporation. All rights reserved.
// Licensed under the MIT License (MIT). See LICENSE in the repo root for license information.
// -------------------------------------------------------------------------------------------------

using System.Collections.Generic;
using System.Threading;
using System.Threading.Tasks;
using Dicom;
using EnsureThat;
using Microsoft.Data.SqlClient;
using Microsoft.Health.Dicom.Core.Exceptions;
using Microsoft.Health.Dicom.Core.Features.ExtendedQueryTag;
using Microsoft.Health.Dicom.SqlServer.Features.ExtendedQueryTag;
using Microsoft.Health.Dicom.SqlServer.Features.Schema;
using Microsoft.Health.Dicom.SqlServer.Features.Schema.Model;
using Microsoft.Health.SqlServer.Features.Client;
using Microsoft.Health.SqlServer.Features.Storage;

namespace Microsoft.Health.Dicom.SqlServer.Features.Store
{
    /// <summary>
    /// Sql IndexDataStore version 4.
    /// </summary>
    internal class SqlIndexDataStoreV4 : SqlIndexDataStoreV3
    {
        public SqlIndexDataStoreV4(
            SqlConnectionWrapperFactory sqlConnectionWrapperFactory)
            : base(sqlConnectionWrapperFactory)
        {
        }

        public override SchemaVersion Version => SchemaVersion.V4;

<<<<<<< HEAD
        public override async Task<long> BeginCreateInstanceIndexAsync(DicomDataset instance, IEnumerable<QueryTag> queryTags, CancellationToken cancellationToken)
        {
            EnsureArg.IsNotNull(instance, nameof(instance));
            EnsureArg.IsNotNull(queryTags, nameof(queryTags));

            using (SqlConnectionWrapper sqlConnectionWrapper = await SqlConnectionWrapperFactory.ObtainSqlConnectionWrapperAsync(cancellationToken))
            using (SqlCommandWrapper sqlCommandWrapper = sqlConnectionWrapper.CreateSqlCommand())
            {
                V4.BeginAddInstance.PopulateCommand(
                    sqlCommandWrapper,
                    instance.GetString(DicomTag.StudyInstanceUID),
                    instance.GetString(DicomTag.SeriesInstanceUID),
                    instance.GetString(DicomTag.SOPInstanceUID),
                    instance.GetSingleValueOrDefault<string>(DicomTag.PatientID),
                    instance.GetSingleValueOrDefault<string>(DicomTag.PatientName),
                    instance.GetSingleValueOrDefault<string>(DicomTag.ReferringPhysicianName),
                    instance.GetStringDateAsDate(DicomTag.StudyDate),
                    instance.GetSingleValueOrDefault<string>(DicomTag.StudyDescription),
                    instance.GetSingleValueOrDefault<string>(DicomTag.AccessionNumber),
                    instance.GetSingleValueOrDefault<string>(DicomTag.Modality),
                    instance.GetStringDateAsDate(DicomTag.PerformedProcedureStepStartDate),
                    instance.GetStringDateAsDate(DicomTag.PatientBirthDate),
                    instance.GetSingleValueOrDefault<string>(DicomTag.ManufacturerModelName));

                try
                {
                    return (long)(await sqlCommandWrapper.ExecuteScalarAsync(cancellationToken));
                }
                catch (SqlException ex)
                {
                    throw ex.Number switch
                    {
                        SqlErrorCodes.Conflict => ex.State switch
                        {
                            (byte)IndexStatus.Creating => new PendingInstanceException(),
                            (byte)IndexStatus.Created => new InstanceAlreadyExistsException(),
                            _ => new ExtendedQueryTagsOutOfDateException(),
                        },
                        _ => new DataStoreException(ex),
                    };
                }
            }
        }

        public override async Task EndCreateInstanceIndexAsync(
            DicomDataset instance,
            long watermark,
            IEnumerable<QueryTag> queryTags,
            bool allowExpiredTags = false,
            CancellationToken cancellationToken = default)
        {
            EnsureArg.IsNotNull(instance, nameof(instance));
            EnsureArg.IsNotNull(queryTags, nameof(queryTags));

            var rows = ExtendedQueryTagDataRowsBuilder.Build(instance, queryTags);
            V4.EndAddInstanceTableValuedParameters parameters = new V4.EndAddInstanceTableValuedParameters(
                rows.StringRows,
                rows.LongRows,
                rows.DoubleRows,
                rows.DateTimeRows,
                rows.PersonNameRows);

            using (SqlConnectionWrapper sqlConnectionWrapper = await SqlConnectionWrapperFactory.ObtainSqlConnectionWrapperAsync(cancellationToken))
            using (SqlCommandWrapper sqlCommandWrapper = sqlConnectionWrapper.CreateSqlCommand())
            {
                V4.EndAddInstance.PopulateCommand(
                    sqlCommandWrapper,
                    instance.GetSingleValueOrDefault(DicomTag.StudyInstanceUID, string.Empty),
                    instance.GetSingleValueOrDefault(DicomTag.SeriesInstanceUID, string.Empty),
                    instance.GetSingleValueOrDefault(DicomTag.SOPInstanceUID, string.Empty),
                    watermark,
                    allowExpiredTags ? null : rows.MaxTagKey, // MaxTagKey helps track if any new tags have been added mid-operation
                    parameters);

                try
                {
                    await sqlCommandWrapper.ExecuteScalarAsync(cancellationToken);
                }
                catch (SqlException ex)
                {
                    throw ex.Number switch
                    {
                        SqlErrorCodes.Conflict => new ExtendedQueryTagsOutOfDateException(),
                        SqlErrorCodes.NotFound => new InstanceNotFoundException(),
                        _ => new DataStoreException(ex),
                    };
                }
            }
        }

=======
>>>>>>> 58bf23f0
        public override async Task ReindexInstanceAsync(DicomDataset instance, long watermark, IEnumerable<QueryTag> queryTags, CancellationToken cancellationToken = default)
        {
            EnsureArg.IsNotNull(instance, nameof(instance));
            EnsureArg.IsNotNull(queryTags, nameof(queryTags));

            using (SqlConnectionWrapper sqlConnectionWrapper = await SqlConnectionWrapperFactory.ObtainSqlConnectionWrapperAsync(cancellationToken))
            using (SqlCommandWrapper sqlCommandWrapper = sqlConnectionWrapper.CreateSqlCommand())
            {
                var rows = ExtendedQueryTagDataRowsBuilder.Build(instance, queryTags);
                VLatest.IndexInstanceTableValuedParameters parameters = new VLatest.IndexInstanceTableValuedParameters(
                    rows.StringRows,
                    rows.LongRows,
                    rows.DoubleRows,
                    rows.DateTimeRows,
                    rows.PersonNameRows);

                VLatest.IndexInstance.PopulateCommand(sqlCommandWrapper, watermark, parameters);

                try
                {
                    await sqlCommandWrapper.ExecuteNonQueryAsync(cancellationToken);
                }
                catch (SqlException ex)
                {
                    throw ex.Number switch
                    {
                        SqlErrorCodes.NotFound => new InstanceNotFoundException(),
                        SqlErrorCodes.Conflict => new PendingInstanceException(),
                        _ => new DataStoreException(ex),
                    };

                }
            }
        }
    }
}<|MERGE_RESOLUTION|>--- conflicted
+++ resolved
@@ -32,99 +32,6 @@
 
         public override SchemaVersion Version => SchemaVersion.V4;
 
-<<<<<<< HEAD
-        public override async Task<long> BeginCreateInstanceIndexAsync(DicomDataset instance, IEnumerable<QueryTag> queryTags, CancellationToken cancellationToken)
-        {
-            EnsureArg.IsNotNull(instance, nameof(instance));
-            EnsureArg.IsNotNull(queryTags, nameof(queryTags));
-
-            using (SqlConnectionWrapper sqlConnectionWrapper = await SqlConnectionWrapperFactory.ObtainSqlConnectionWrapperAsync(cancellationToken))
-            using (SqlCommandWrapper sqlCommandWrapper = sqlConnectionWrapper.CreateSqlCommand())
-            {
-                V4.BeginAddInstance.PopulateCommand(
-                    sqlCommandWrapper,
-                    instance.GetString(DicomTag.StudyInstanceUID),
-                    instance.GetString(DicomTag.SeriesInstanceUID),
-                    instance.GetString(DicomTag.SOPInstanceUID),
-                    instance.GetSingleValueOrDefault<string>(DicomTag.PatientID),
-                    instance.GetSingleValueOrDefault<string>(DicomTag.PatientName),
-                    instance.GetSingleValueOrDefault<string>(DicomTag.ReferringPhysicianName),
-                    instance.GetStringDateAsDate(DicomTag.StudyDate),
-                    instance.GetSingleValueOrDefault<string>(DicomTag.StudyDescription),
-                    instance.GetSingleValueOrDefault<string>(DicomTag.AccessionNumber),
-                    instance.GetSingleValueOrDefault<string>(DicomTag.Modality),
-                    instance.GetStringDateAsDate(DicomTag.PerformedProcedureStepStartDate),
-                    instance.GetStringDateAsDate(DicomTag.PatientBirthDate),
-                    instance.GetSingleValueOrDefault<string>(DicomTag.ManufacturerModelName));
-
-                try
-                {
-                    return (long)(await sqlCommandWrapper.ExecuteScalarAsync(cancellationToken));
-                }
-                catch (SqlException ex)
-                {
-                    throw ex.Number switch
-                    {
-                        SqlErrorCodes.Conflict => ex.State switch
-                        {
-                            (byte)IndexStatus.Creating => new PendingInstanceException(),
-                            (byte)IndexStatus.Created => new InstanceAlreadyExistsException(),
-                            _ => new ExtendedQueryTagsOutOfDateException(),
-                        },
-                        _ => new DataStoreException(ex),
-                    };
-                }
-            }
-        }
-
-        public override async Task EndCreateInstanceIndexAsync(
-            DicomDataset instance,
-            long watermark,
-            IEnumerable<QueryTag> queryTags,
-            bool allowExpiredTags = false,
-            CancellationToken cancellationToken = default)
-        {
-            EnsureArg.IsNotNull(instance, nameof(instance));
-            EnsureArg.IsNotNull(queryTags, nameof(queryTags));
-
-            var rows = ExtendedQueryTagDataRowsBuilder.Build(instance, queryTags);
-            V4.EndAddInstanceTableValuedParameters parameters = new V4.EndAddInstanceTableValuedParameters(
-                rows.StringRows,
-                rows.LongRows,
-                rows.DoubleRows,
-                rows.DateTimeRows,
-                rows.PersonNameRows);
-
-            using (SqlConnectionWrapper sqlConnectionWrapper = await SqlConnectionWrapperFactory.ObtainSqlConnectionWrapperAsync(cancellationToken))
-            using (SqlCommandWrapper sqlCommandWrapper = sqlConnectionWrapper.CreateSqlCommand())
-            {
-                V4.EndAddInstance.PopulateCommand(
-                    sqlCommandWrapper,
-                    instance.GetSingleValueOrDefault(DicomTag.StudyInstanceUID, string.Empty),
-                    instance.GetSingleValueOrDefault(DicomTag.SeriesInstanceUID, string.Empty),
-                    instance.GetSingleValueOrDefault(DicomTag.SOPInstanceUID, string.Empty),
-                    watermark,
-                    allowExpiredTags ? null : rows.MaxTagKey, // MaxTagKey helps track if any new tags have been added mid-operation
-                    parameters);
-
-                try
-                {
-                    await sqlCommandWrapper.ExecuteScalarAsync(cancellationToken);
-                }
-                catch (SqlException ex)
-                {
-                    throw ex.Number switch
-                    {
-                        SqlErrorCodes.Conflict => new ExtendedQueryTagsOutOfDateException(),
-                        SqlErrorCodes.NotFound => new InstanceNotFoundException(),
-                        _ => new DataStoreException(ex),
-                    };
-                }
-            }
-        }
-
-=======
->>>>>>> 58bf23f0
         public override async Task ReindexInstanceAsync(DicomDataset instance, long watermark, IEnumerable<QueryTag> queryTags, CancellationToken cancellationToken = default)
         {
             EnsureArg.IsNotNull(instance, nameof(instance));
