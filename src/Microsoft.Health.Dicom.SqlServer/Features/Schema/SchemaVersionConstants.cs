﻿// -------------------------------------------------------------------------------------------------
// Copyright (c) Microsoft Corporation. All rights reserved.
// Licensed under the MIT License (MIT). See LICENSE in the repo root for license information.
// -------------------------------------------------------------------------------------------------

namespace Microsoft.Health.Dicom.SqlServer.Features.Schema
{
    public static class SchemaVersionConstants
    {
        public const int Min = (int)SchemaVersion.V1;
<<<<<<< HEAD
        public const int Max = (int)SchemaVersion.V4;
        public const int SupportExtendedQueryTagSchemaVersion = (int)SchemaVersion.V2;
=======
        public const int Max = (int)SchemaVersion.V3;
        public const int SupportExtendedQueryTagSchemaVersion = (int)SchemaVersion.V3;
>>>>>>> f9037a35
    }
}<|MERGE_RESOLUTION|>--- conflicted
+++ resolved
@@ -8,12 +8,7 @@
     public static class SchemaVersionConstants
     {
         public const int Min = (int)SchemaVersion.V1;
-<<<<<<< HEAD
         public const int Max = (int)SchemaVersion.V4;
-        public const int SupportExtendedQueryTagSchemaVersion = (int)SchemaVersion.V2;
-=======
-        public const int Max = (int)SchemaVersion.V3;
         public const int SupportExtendedQueryTagSchemaVersion = (int)SchemaVersion.V3;
->>>>>>> f9037a35
     }
 }