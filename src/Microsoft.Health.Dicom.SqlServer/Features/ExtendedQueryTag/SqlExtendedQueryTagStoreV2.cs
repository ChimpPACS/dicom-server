--- conflicted
+++ resolved
@@ -106,11 +106,7 @@
                             V2.ExtendedQueryTag.TagLevel,
                             V2.ExtendedQueryTag.TagStatus);
 
-<<<<<<< HEAD
-                        results.Add(new ExtendedQueryTagStoreEntry(tagKey, tagPath, tagVR, tagPrivateCreator, (QueryTagLevel)tagLevel, (ExtendedQueryTagStatus)tagStatus, null, QueryTagQueryStatus.Enabled));
-=======
-                        results.Add(new ExtendedQueryTagStoreEntry(tagKey, tagPath, tagVR, tagPrivateCreator, (QueryTagLevel)tagLevel, (ExtendedQueryTagStatus)tagStatus));
->>>>>>> 493979a7
+                        results.Add(new ExtendedQueryTagStoreEntry(tagKey, tagPath, tagVR, tagPrivateCreator, (QueryTagLevel)tagLevel, (ExtendedQueryTagStatus)tagStatus, QueryTagQueryStatus.Enabled));
                     }
 
                     executionTimeWatch.Stop();
