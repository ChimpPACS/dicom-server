﻿<Project Sdk="Microsoft.NET.Sdk">

  <PropertyGroup>
    <Description>SQL Server extensions and utilities used by Microsoft's DICOMweb APIs.</Description>
    <TargetFrameworks>netcoreapp3.1;net5.0</TargetFrameworks>
  </PropertyGroup>

  <ItemGroup>
    <PackageReference Include="Ensure.That" Version="10.1.0" />
    <PackageReference Include="fo-dicom" Version="$(FoDicomVersion)" />
    <PackageReference Include="Microsoft.Data.SqlClient" Version="3.0.1" />
    <PackageReference Include="Microsoft.Extensions.Configuration.Abstractions" Version="$(SdkPackageVersion)" />
    <PackageReference Include="Microsoft.Extensions.Configuration.Binder" Version="$(SdkPackageVersion)" />
    <PackageReference Include="Microsoft.Extensions.DependencyInjection.Abstractions" Version="$(SdkPackageVersion)" />
    <PackageReference Include="Microsoft.Extensions.Logging.Abstractions" Version="$(SdkPackageVersion)" />
    <PackageReference Include="Microsoft.Health.Abstractions" Version="$(HealthcareSharedPackageVersion)" />
    <PackageReference Include="Microsoft.Health.Extensions.DependencyInjection" Version="$(HealthcareSharedPackageVersion)" />
    <PackageReference Include="Microsoft.Health.Extensions.BuildTimeCodeGenerator" Version="$(HealthcareSharedPackageVersion)" PrivateAssets="All" />
    <PackageReference Include="Microsoft.Health.SqlServer" Version="$(HealthcareSharedPackageVersion)" />
    <PackageReference Include="Microsoft.Health.SqlServer.Api" Version="$(HealthcareSharedPackageVersion)" />
<<<<<<< HEAD
    <PackageReference Include="Microsoft.Health.Tools.Sql.Tasks" Version="1.0.0" />
=======
    <PackageReference Include="Microsoft.Health.Tools.Sql.Tasks" Version="$(HealthcareSharedPackageVersion)" />
>>>>>>> da44e4ab
    <PackageReference Include="Polly" Version="7.2.2" />
    <PackageReference Include="Polly.Contrib.WaitAndRetry" Version="1.1.1" />
    <PackageReference Include="Scrutor" Version="3.3.0" />
    <PackageReference Include="System.Data.SqlClient" Version="4.8.3" PrivateAssets="All" />
  </ItemGroup>

  <ItemGroup>
    <ProjectReference Include="..\Microsoft.Health.Dicom.Core\Microsoft.Health.Dicom.Core.csproj" />
  </ItemGroup>

  <ItemGroup>
    <Compile Update="DicomSqlServerResource.Designer.cs">
      <DesignTime>True</DesignTime>
      <AutoGen>True</AutoGen>
      <DependentUpon>DicomSqlServerResource.resx</DependentUpon>
    </Compile>
  </ItemGroup>
  <ItemGroup>
    <EmbeddedResource Update="DicomSqlServerResource.resx">
      <Generator>ResXFileCodeGenerator</Generator>
      <LastGenOutput>DicomSqlServerResource.Designer.cs</LastGenOutput>
    </EmbeddedResource>
  </ItemGroup>
  <ItemGroup>
    <Folder Include="Features\Schema\Model\" />
    <Folder Include="Features\Schema\Sql\Scripts" />
    <Folder Include="Features\Schema\Sql\Sprocs" />
    <Folder Include="Features\Schema\Sql\Tables" />
    <Folder Include="Features\Schema\Sql\Types" />
  </ItemGroup>

  <ItemGroup>
    <EmbeddedResource Include="Features\Schema\Migrations\1.sql">
      <InputToImmutableSqlGenerator>true</InputToImmutableSqlGenerator>
      <InputToMutableSqlGenerator>true</InputToMutableSqlGenerator>
      <MutableClassVersion>1</MutableClassVersion>
    </EmbeddedResource>
    <EmbeddedResource Include="Features\Schema\Migrations\2.diff.sql" />
    <EmbeddedResource Include="Features\Schema\Migrations\2.sql">
      <InputToImmutableSqlGenerator>true</InputToImmutableSqlGenerator>
      <InputToMutableSqlGenerator>true</InputToMutableSqlGenerator>
      <MutableClassVersion>2</MutableClassVersion>
    </EmbeddedResource>
    <EmbeddedResource Include="Features\Schema\Migrations\3.diff.sql" />
    <EmbeddedResource Include="Features\Schema\Migrations\3.sql">
      <InputToImmutableSqlGenerator>true</InputToImmutableSqlGenerator>
      <InputToMutableSqlGenerator>true</InputToMutableSqlGenerator>
      <MutableClassVersion>3</MutableClassVersion>
    </EmbeddedResource>
    <EmbeddedResource Include="Features\Schema\Migrations\4.diff.sql" />
    <EmbeddedResource Include="Features\Schema\Migrations\4.sql">
      <InputToImmutableSqlGenerator>true</InputToImmutableSqlGenerator>
      <InputToMutableSqlGenerator>true</InputToMutableSqlGenerator>
      <MutableClassVersion>4</MutableClassVersion>
    </EmbeddedResource>
    <EmbeddedResource Include="Features\Schema\Migrations\5.diff.sql" />
    <EmbeddedResource Include="Features\Schema\Migrations\5.sql">
      <InputToImmutableSqlGenerator>true</InputToImmutableSqlGenerator>
      <InputToMutableSqlGenerator>true</InputToMutableSqlGenerator>
      <MutableClassVersion>Latest</MutableClassVersion>
    </EmbeddedResource>
  </ItemGroup>

  <ItemGroup>
    <TInitSqlScript Include="Features\Schema\Sql\Scripts\TransactionCheck.sql" />

    <TSqlScript Include="Features\Schema\Sql\Tables\Instance.sql" />
    <TSqlScript Include="Features\Schema\Sql\Tables\Study.sql" />
    <TSqlScript Include="Features\Schema\Sql\Tables\Series.sql" />
    <TSqlScript Include="Features\Schema\Sql\Tables\DeletedInstance.sql" />
    <TSqlScript Include="Features\Schema\Sql\Tables\ChangeFeed.sql" />
    <TSqlScript Include="Features\Schema\Sql\Tables\ExtendedQueryTag.sql" />
    <TSqlScript Include="Features\Schema\Sql\Tables\ExtendedQueryTagError.sql" />
    <TSqlScript Include="Features\Schema\Sql\Tables\ExtendedQueryTagOperation.sql" />
    <TSqlScript Include="Features\Schema\Sql\Tables\ExtendedQueryTagString.sql" />
    <TSqlScript Include="Features\Schema\Sql\Tables\ExtendedQueryTagLong.sql" />
    <TSqlScript Include="Features\Schema\Sql\Tables\ExtendedQueryTagDouble.sql" />
    <TSqlScript Include="Features\Schema\Sql\Tables\ExtendedQueryTagDateTime.sql" />
    <TSqlScript Include="Features\Schema\Sql\Tables\ExtendedQueryTagPersonName.sql" />
    <TSqlScript Include="Features\Schema\Sql\Types\Types.sql" />
    <TSqlScript Include="Features\Schema\Sql\Scripts\Sequences.sql" />

    <SqlScript Include="Features\Schema\Sql\Sprocs\AddInstance.sql" />
    <SqlScript Include="Features\Schema\Sql\Sprocs\AddInstanceV2.sql" />
    <SqlScript Include="Features\Schema\Sql\Sprocs\UpdateInstanceStatus.sql" />
    <SqlScript Include="Features\Schema\Sql\Sprocs\BeginAddInstance.sql" />
    <SqlScript Include="Features\Schema\Sql\Sprocs\EndAddInstance.sql" />
    <SqlScript Include="Features\Schema\Sql\Sprocs\GetInstance.sql" />
    <SqlScript Include="Features\Schema\Sql\Sprocs\GetInstancesByWatermarkRange.sql" />
    <SqlScript Include="Features\Schema\Sql\Sprocs\GetInstanceBatches.sql" />
    <SqlScript Include="Features\Schema\Sql\Sprocs\DeleteInstance.sql" />
    <SqlScript Include="Features\Schema\Sql\Sprocs\RetrieveDeletedInstance.sql" />
    <SqlScript Include="Features\Schema\Sql\Sprocs\DeleteDeletedInstance.sql" />
    <SqlScript Include="Features\Schema\Sql\Sprocs\IncrementDeletedInstanceRetry.sql" />
    <SqlScript Include="Features\Schema\Sql\Sprocs\GetChangeFeed.sql" />
    <SqlScript Include="Features\Schema\Sql\Sprocs\GetChangeFeedLatest.sql" />
    <SqlScript Include="Features\Schema\Sql\Sprocs\GetExtendedQueryTag.sql" />
    <SqlScript Include="Features\Schema\Sql\Sprocs\GetExtendedQueryTags.sql" />
    <SqlScript Include="Features\Schema\Sql\Sprocs\GetExtendedQueryTagsByKey.sql" />
    <SqlScript Include="Features\Schema\Sql\Sprocs\GetExtendedQueryTagErrors.sql" />
    <SqlScript Include="Features\Schema\Sql\Sprocs\GetExtendedQueryTagsByOperation.sql" />
    <SqlScript Include="Features\Schema\Sql\Sprocs\AddExtendedQueryTags.sql" />
    <SqlScript Include="Features\Schema\Sql\Sprocs\UpdateExtendedQueryTagQueryStatus.sql" />
    <SqlScript Include="Features\Schema\Sql\Sprocs\AddExtendedQueryTagError.sql" />
    <SqlScript Include="Features\Schema\Sql\Sprocs\DeleteExtendedQueryTag.sql" />
    <SqlScript Include="Features\Schema\Sql\Sprocs\IndexInstance.sql" />
    <SqlScript Include="Features\Schema\Sql\Sprocs\IndexInstanceV2.sql" />
    <SqlScript Include="Features\Schema\Sql\Sprocs\AssignReindexingOperation.sql" />
    <SqlScript Include="Features\Schema\Sql\Sprocs\CompleteReindexing.sql" />

    <SqlScript Include="Features\Schema\Sql\Scripts\FullText.sql" />
  </ItemGroup>
  
  <PropertyGroup>
    <LatestSchemaVersion>5</LatestSchemaVersion>
    <IntermediateOutputPath>$(MSBuildThisFileDirectory)obj\$(Configuration)</IntermediateOutputPath>
    <GeneratedFullScriptPath>Features\Schema\Migrations\$(LatestSchemaVersion).sql</GeneratedFullScriptPath>
  </PropertyGroup>
<<<<<<< HEAD
  
  <Import Project="$(NuGetPackageRoot)Microsoft.Health.Tools.Sql.Tasks\1.0.0\build\Sql.targets" />  
=======
  <!-- Target contains sql build tasks -->
  <Import Project="$(NuGetPackageRoot)microsoft.health.tools.sql.tasks\$(HealthcareSharedPackageVersion)\build\Sql.targets" />  
>>>>>>> da44e4ab

  <Target Name="ComputeGeneratorInputs" BeforeTargets="GenerateFiles">
    <ItemGroup>
      <MutableSqlGeneratorInputs Include="@(EmbeddedResource)" Condition="'%(EmbeddedResource.InputToMutableSqlGenerator)' == 'true'" />
      <ImmutableSqlGeneratorInputs Include="@(EmbeddedResource)" Condition="'%(EmbeddedResource.InputToImmutableSqlGenerator)' == 'true'" />

      <!--We create this item group to that MSBuild can know when the GenerateFiles can be skipped.-->

      <GenerateFilesInputs Include="@(MutableSqlGeneratorInputs);@(ImmutableSqlGeneratorInputs)" />
      <Generated Include="Features\Schema\Model\ImmutableTypes.Generated.cs">
        <Generator>ImmutableSqlModelGenerator</Generator>
        <Namespace>Microsoft.Health.Dicom.SqlServer.Features.Schema.Model</Namespace>
        <Args>@(ImmutableSqlGeneratorInputs->'"%(FullPath)"', ' ')</Args>
      </Generated>
      <Generated Include="Features\Schema\Model\V%(MutableSqlGeneratorInputs.MutableClassVersion).Generated.cs">
        <Generator>MutableSqlModelGenerator</Generator>
        <Namespace>Microsoft.Health.Dicom.SqlServer.Features.Schema.Model</Namespace>
        <Args>@(MutableSqlGeneratorInputs->'"%(FullPath)"', ' ')</Args>
      </Generated>
    </ItemGroup>
  </Target>

</Project><|MERGE_RESOLUTION|>--- conflicted
+++ resolved
@@ -18,11 +18,7 @@
     <PackageReference Include="Microsoft.Health.Extensions.BuildTimeCodeGenerator" Version="$(HealthcareSharedPackageVersion)" PrivateAssets="All" />
     <PackageReference Include="Microsoft.Health.SqlServer" Version="$(HealthcareSharedPackageVersion)" />
     <PackageReference Include="Microsoft.Health.SqlServer.Api" Version="$(HealthcareSharedPackageVersion)" />
-<<<<<<< HEAD
-    <PackageReference Include="Microsoft.Health.Tools.Sql.Tasks" Version="1.0.0" />
-=======
     <PackageReference Include="Microsoft.Health.Tools.Sql.Tasks" Version="$(HealthcareSharedPackageVersion)" />
->>>>>>> da44e4ab
     <PackageReference Include="Polly" Version="7.2.2" />
     <PackageReference Include="Polly.Contrib.WaitAndRetry" Version="1.1.1" />
     <PackageReference Include="Scrutor" Version="3.3.0" />
@@ -86,6 +82,8 @@
     </EmbeddedResource>
   </ItemGroup>
 
+  <!-- Add new sql changes here-->
+  <!-- If this sql needs to be in a transaction, tag it TSqlScript otherwise use SqlScript -->
   <ItemGroup>
     <TInitSqlScript Include="Features\Schema\Sql\Scripts\TransactionCheck.sql" />
 
@@ -104,7 +102,6 @@
     <TSqlScript Include="Features\Schema\Sql\Tables\ExtendedQueryTagPersonName.sql" />
     <TSqlScript Include="Features\Schema\Sql\Types\Types.sql" />
     <TSqlScript Include="Features\Schema\Sql\Scripts\Sequences.sql" />
-
     <SqlScript Include="Features\Schema\Sql\Sprocs\AddInstance.sql" />
     <SqlScript Include="Features\Schema\Sql\Sprocs\AddInstanceV2.sql" />
     <SqlScript Include="Features\Schema\Sql\Sprocs\UpdateInstanceStatus.sql" />
@@ -136,18 +133,14 @@
     <SqlScript Include="Features\Schema\Sql\Scripts\FullText.sql" />
   </ItemGroup>
   
+  <!-- Properties used by sql task to generate full script-->
   <PropertyGroup>
     <LatestSchemaVersion>5</LatestSchemaVersion>
     <IntermediateOutputPath>$(MSBuildThisFileDirectory)obj\$(Configuration)</IntermediateOutputPath>
     <GeneratedFullScriptPath>Features\Schema\Migrations\$(LatestSchemaVersion).sql</GeneratedFullScriptPath>
   </PropertyGroup>
-<<<<<<< HEAD
-  
-  <Import Project="$(NuGetPackageRoot)Microsoft.Health.Tools.Sql.Tasks\1.0.0\build\Sql.targets" />  
-=======
   <!-- Target contains sql build tasks -->
   <Import Project="$(NuGetPackageRoot)microsoft.health.tools.sql.tasks\$(HealthcareSharedPackageVersion)\build\Sql.targets" />  
->>>>>>> da44e4ab
 
   <Target Name="ComputeGeneratorInputs" BeforeTargets="GenerateFiles">
     <ItemGroup>
