--- conflicted
+++ resolved
@@ -41,12 +41,8 @@
 
             IEnumerable<AddExtendedQueryTagEntry> result = extendedQueryTags.Select(item => item.Normalize());
 
-<<<<<<< HEAD
+            IExtendedQueryTagStore extendedQueryTagStore = await _extendedQueryTagStoreFactory.GetInstanceAsync(cancellationToken);           
             await _extendedQueryTagStore.AddExtendedQueryTagsAsync(result, ExtendedQueryTagStatus.Ready, _maxAllowedCount, cancellationToken);
-=======
-            IExtendedQueryTagStore extendedQueryTagStore = await _extendedQueryTagStoreFactory.GetInstanceAsync(cancellationToken);
-            await extendedQueryTagStore.AddExtendedQueryTagsAsync(result, _maxAllowedCount, cancellationToken);
->>>>>>> 7570701b
 
             // Current solution is synchronous, no job uri is generated, so always return blank response.
             return new AddExtendedQueryTagResponse();
