﻿// -------------------------------------------------------------------------------------------------
// Copyright (c) Microsoft Corporation. All rights reserved.
// Licensed under the MIT License (MIT). See LICENSE in the repo root for license information.
// -------------------------------------------------------------------------------------------------

using System;
using System.IO;
using System.Threading;
using System.Threading.Tasks;
using MediatR;
<<<<<<< HEAD
using Microsoft.Health.Dicom.Core.Messages.Delete;
=======
using Microsoft.Health.Dicom.Core.Messages.Retrieve;
>>>>>>> afabed68
using Microsoft.Health.Dicom.Core.Messages.Store;

namespace Microsoft.Health.Dicom.Core.Extensions
{
    public static class DicomMediatorExtensions
    {
        public static Task<StoreDicomResourcesResponse> StoreDicomResourcesAsync(
            this IMediator mediator, Uri requestBaseUri, Stream requestBody, string requestContentType, string studyInstanceUID, CancellationToken cancellationToken)
        {
            return mediator.Send(new StoreDicomResourcesRequest(requestBaseUri, requestBody, requestContentType, studyInstanceUID), cancellationToken);
        }

<<<<<<< HEAD
        public static Task<DeleteDicomResourcesResponse> DeleteDicomResourcesAsync(
            this IMediator mediator, string studyInstanceUID, CancellationToken cancellationToken = default)
        {
            return mediator.Send(new DeleteDicomResourcesRequest(studyInstanceUID), cancellationToken);
        }

        public static Task<DeleteDicomResourcesResponse> DeleteDicomResourcesAsync(
            this IMediator mediator, string studyInstanceUID, string seriesUID, CancellationToken cancellationToken = default)
        {
            return mediator.Send(new DeleteDicomResourcesRequest(studyInstanceUID, seriesUID), cancellationToken);
        }

        public static Task<DeleteDicomResourcesResponse> DeleteDicomResourcesAsync(
            this IMediator mediator, string studyInstanceUID, string seriesUID, string instanceUID, CancellationToken cancellationToken = default)
        {
            return mediator.Send(new DeleteDicomResourcesRequest(studyInstanceUID, seriesUID, instanceUID), cancellationToken);
=======
        public static Task<RetrieveDicomResourceResponse> RetrieveDicomStudyAsync(
            this IMediator mediator, string studyInstanceUID, string requestedTransferSyntax, CancellationToken cancellationToken)
        {
            return mediator.Send(
                new RetrieveDicomResourceRequest(requestedTransferSyntax, studyInstanceUID),
                cancellationToken);
        }

        public static Task<RetrieveDicomMetadataResponse> RetrieveDicomStudyMetadataAsync(
            this IMediator mediator, string studyInstanceUID, CancellationToken cancellationToken)
        {
            return mediator.Send(new RetrieveDicomMetadataRequest(studyInstanceUID), cancellationToken);
        }

        public static Task<RetrieveDicomResourceResponse> RetrieveDicomSeriesAsync(
            this IMediator mediator, string studyInstanceUID, string seriesInstanceUID, string requestedTransferSyntax, CancellationToken cancellationToken)
        {
            return mediator.Send(
                new RetrieveDicomResourceRequest(requestedTransferSyntax, studyInstanceUID, seriesInstanceUID),
                cancellationToken);
        }

        public static Task<RetrieveDicomMetadataResponse> RetrieveDicomSeriesMetadataAsync(
            this IMediator mediator, string studyInstanceUID, string seriesInstanceUID, CancellationToken cancellationToken)
        {
            return mediator.Send(new RetrieveDicomMetadataRequest(studyInstanceUID, seriesInstanceUID), cancellationToken);
        }

        public static Task<RetrieveDicomResourceResponse> RetrieveDicomInstanceAsync(
            this IMediator mediator, string studyInstanceUID, string seriesInstanceUID, string sopInstanceUID, string requestedTransferSyntax, CancellationToken cancellationToken)
        {
            return mediator.Send(
                new RetrieveDicomResourceRequest(requestedTransferSyntax, studyInstanceUID, seriesInstanceUID, sopInstanceUID),
                cancellationToken);
        }

        public static Task<RetrieveDicomMetadataResponse> RetrieveDicomInstanceMetadataAsync(
            this IMediator mediator, string studyInstanceUID, string seriesInstanceUID, string sopInstanceUID, CancellationToken cancellationToken)
        {
            return mediator.Send(new RetrieveDicomMetadataRequest(studyInstanceUID, seriesInstanceUID, sopInstanceUID), cancellationToken);
        }

        public static Task<RetrieveDicomResourceResponse> RetrieveDicomFramesAsync(
            this IMediator mediator, string studyInstanceUID, string seriesInstanceUID, string sopInstanceUID, int[] frames, string requestedTransferSyntax, CancellationToken cancellationToken)
        {
            return mediator.Send(
                new RetrieveDicomResourceRequest(requestedTransferSyntax, studyInstanceUID, seriesInstanceUID, sopInstanceUID, frames),
                cancellationToken);
>>>>>>> afabed68
        }
    }
}<|MERGE_RESOLUTION|>--- conflicted
+++ resolved
@@ -8,11 +8,8 @@
 using System.Threading;
 using System.Threading.Tasks;
 using MediatR;
-<<<<<<< HEAD
 using Microsoft.Health.Dicom.Core.Messages.Delete;
-=======
 using Microsoft.Health.Dicom.Core.Messages.Retrieve;
->>>>>>> afabed68
 using Microsoft.Health.Dicom.Core.Messages.Store;
 
 namespace Microsoft.Health.Dicom.Core.Extensions
@@ -25,24 +22,6 @@
             return mediator.Send(new StoreDicomResourcesRequest(requestBaseUri, requestBody, requestContentType, studyInstanceUID), cancellationToken);
         }
 
-<<<<<<< HEAD
-        public static Task<DeleteDicomResourcesResponse> DeleteDicomResourcesAsync(
-            this IMediator mediator, string studyInstanceUID, CancellationToken cancellationToken = default)
-        {
-            return mediator.Send(new DeleteDicomResourcesRequest(studyInstanceUID), cancellationToken);
-        }
-
-        public static Task<DeleteDicomResourcesResponse> DeleteDicomResourcesAsync(
-            this IMediator mediator, string studyInstanceUID, string seriesUID, CancellationToken cancellationToken = default)
-        {
-            return mediator.Send(new DeleteDicomResourcesRequest(studyInstanceUID, seriesUID), cancellationToken);
-        }
-
-        public static Task<DeleteDicomResourcesResponse> DeleteDicomResourcesAsync(
-            this IMediator mediator, string studyInstanceUID, string seriesUID, string instanceUID, CancellationToken cancellationToken = default)
-        {
-            return mediator.Send(new DeleteDicomResourcesRequest(studyInstanceUID, seriesUID, instanceUID), cancellationToken);
-=======
         public static Task<RetrieveDicomResourceResponse> RetrieveDicomStudyAsync(
             this IMediator mediator, string studyInstanceUID, string requestedTransferSyntax, CancellationToken cancellationToken)
         {
@@ -91,7 +70,24 @@
             return mediator.Send(
                 new RetrieveDicomResourceRequest(requestedTransferSyntax, studyInstanceUID, seriesInstanceUID, sopInstanceUID, frames),
                 cancellationToken);
->>>>>>> afabed68
+        }
+
+        public static Task<DeleteDicomResourcesResponse> DeleteDicomResourcesAsync(
+            this IMediator mediator, string studyInstanceUID, CancellationToken cancellationToken = default)
+        {
+            return mediator.Send(new DeleteDicomResourcesRequest(studyInstanceUID), cancellationToken);
+        }
+
+        public static Task<DeleteDicomResourcesResponse> DeleteDicomResourcesAsync(
+            this IMediator mediator, string studyInstanceUID, string seriesUID, CancellationToken cancellationToken = default)
+        {
+            return mediator.Send(new DeleteDicomResourcesRequest(studyInstanceUID, seriesUID), cancellationToken);
+        }
+
+        public static Task<DeleteDicomResourcesResponse> DeleteDicomResourcesAsync(
+            this IMediator mediator, string studyInstanceUID, string seriesUID, string instanceUID, CancellationToken cancellationToken = default)
+        {
+            return mediator.Send(new DeleteDicomResourcesRequest(studyInstanceUID, seriesUID, instanceUID), cancellationToken);
         }
     }
 }