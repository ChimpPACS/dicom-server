--- conflicted
+++ resolved
@@ -159,13 +159,8 @@
                 .Returns(
                     new List<ExtendedQueryTagStoreEntry>
                     {
-<<<<<<< HEAD
-                        new ExtendedQueryTagStoreEntry(1, "00101010", "AS", null, QueryTagLevel.Study, ExtendedQueryTagStatus.Adding, null, QueryTagQueryStatus.Enabled),
-                        new ExtendedQueryTagStoreEntry(4, "00104040", "DT", null, QueryTagLevel.Instance, ExtendedQueryTagStatus.Adding, null, QueryTagQueryStatus.Enabled),
-=======
-                        new ExtendedQueryTagStoreEntry(1, "00101010", "AS", null, QueryTagLevel.Study, ExtendedQueryTagStatus.Adding),
-                        new ExtendedQueryTagStoreEntry(4, "00104040", "DT", null, QueryTagLevel.Instance, ExtendedQueryTagStatus.Adding),
->>>>>>> 493979a7
+                        new ExtendedQueryTagStoreEntry(1, "00101010", "AS", null, QueryTagLevel.Study, ExtendedQueryTagStatus.Adding, QueryTagQueryStatus.Enabled),
+                        new ExtendedQueryTagStoreEntry(4, "00104040", "DT", null, QueryTagLevel.Instance, ExtendedQueryTagStatus.Adding, QueryTagQueryStatus.Enabled),
                     });
             handler.SendingAsync += (msg, token) => AssertExpectedStatusRequestAsync(msg, id);
 
