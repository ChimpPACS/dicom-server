﻿<Project Sdk="Microsoft.NET.Sdk">

  <PropertyGroup>
    <Description>Common components, such as controllers, for Microsoft's DICOMweb APIs using ASP.NET Core.</Description>
    <TargetFramework>net5.0</TargetFramework>
  </PropertyGroup>

  <ItemGroup>
    <FrameworkReference Include="Microsoft.AspNetCore.App" />
  </ItemGroup>

  <ItemGroup>
    <PackageReference Include="Ensure.That" Version="10.1.0" />
    <PackageReference Include="fo-dicom" Version="4.0.7" />
    <PackageReference Include="fo-dicom.Json" Version="4.0.7" NoWarn="NU1701" />
    <PackageReference Include="MediatR" Version="9.0.0" />
    <PackageReference Include="Microsoft.ApplicationInsights.AspNetCore" Version="2.18.0" />
    <PackageReference Include="Microsoft.AspNetCore.Authentication.JwtBearer" Version="$(SdkPackageVersion)" />
    <PackageReference Include="Microsoft.AspNetCore.Mvc.Versioning" Version="5.0.0" />
    <PackageReference Include="Microsoft.AspNetCore.Mvc.Versioning.ApiExplorer" Version="5.0.0" />
    <PackageReference Include="Microsoft.Health.Abstractions" Version="$(HealthcareSharedPackageVersion)" />
    <PackageReference Include="Microsoft.Health.Api" Version="$(HealthcareSharedPackageVersion)" />
    <PackageReference Include="Microsoft.Health.Core" Version="$(HealthcareSharedPackageVersion)" />
    <PackageReference Include="Microsoft.Health.Extensions.DependencyInjection" Version="$(HealthcareSharedPackageVersion)" />
    <PackageReference Include="Microsoft.IdentityModel.Tokens" Version="6.12.1" />
    <PackageReference Include="Microsoft.IO.RecyclableMemoryStream" Version="2.1.3" />
    <PackageReference Include="Newtonsoft.Json" Version="13.0.1" />
    <PackageReference Include="Scrutor" Version="3.3.0" />
    <PackageReference Include="Swashbuckle.AspNetCore" Version="6.1.5" />
    <PackageReference Include="Swashbuckle.AspNetCore.Newtonsoft" Version="6.1.5" />
    <PackageReference Include="System.IdentityModel.Tokens.Jwt" Version="6.12.1" />
<<<<<<< HEAD
    <PackageReference Include="Microsoft.AspNetCore.Http" Version="2.1.22" PrivateAssets="All" />
    <PackageReference Include="System.Text.Encodings.Web" Version="4.7.2" PrivateAssets="All" />
=======
    <PackageReference Include="Microsoft.AspNetCore.Http" Version="2.2.2" PrivateAssets="All" />
    <PackageReference Include="System.Text.Encodings.Web" Version="5.0.1" PrivateAssets="All" />
>>>>>>> 1bcd9e7c
  </ItemGroup>

  <ItemGroup>
    <ProjectReference Include="..\Microsoft.Health.Dicom.Core\Microsoft.Health.Dicom.Core.csproj" />
  </ItemGroup>

  <ItemGroup>
    <Compile Update="DicomApiResource.Designer.cs">
      <DesignTime>True</DesignTime>
      <AutoGen>True</AutoGen>
      <DependentUpon>DicomApiResource.resx</DependentUpon>
    </Compile>
  </ItemGroup>

  <ItemGroup>
    <EmbeddedResource Update="DicomApiResource.resx">
      <Generator>ResXFileCodeGenerator</Generator>
      <LastGenOutput>DicomApiResource.Designer.cs</LastGenOutput>
    </EmbeddedResource>
  </ItemGroup>

</Project><|MERGE_RESOLUTION|>--- conflicted
+++ resolved
@@ -29,13 +29,8 @@
     <PackageReference Include="Swashbuckle.AspNetCore" Version="6.1.5" />
     <PackageReference Include="Swashbuckle.AspNetCore.Newtonsoft" Version="6.1.5" />
     <PackageReference Include="System.IdentityModel.Tokens.Jwt" Version="6.12.1" />
-<<<<<<< HEAD
-    <PackageReference Include="Microsoft.AspNetCore.Http" Version="2.1.22" PrivateAssets="All" />
-    <PackageReference Include="System.Text.Encodings.Web" Version="4.7.2" PrivateAssets="All" />
-=======
     <PackageReference Include="Microsoft.AspNetCore.Http" Version="2.2.2" PrivateAssets="All" />
     <PackageReference Include="System.Text.Encodings.Web" Version="5.0.1" PrivateAssets="All" />
->>>>>>> 1bcd9e7c
   </ItemGroup>
 
   <ItemGroup>
