﻿// -------------------------------------------------------------------------------------------------
// Copyright (c) Microsoft Corporation. All rights reserved.
// Licensed under the MIT License (MIT). See LICENSE in the repo root for license information.
// -------------------------------------------------------------------------------------------------

using System;
using System.Collections.Generic;
using System.Linq;
using System.Linq.Expressions;
using System.Threading.Tasks;
using Microsoft.Azure.WebJobs.Extensions.DurableTask;
using Microsoft.Extensions.Logging.Abstractions;
using Microsoft.Health.Dicom.Core.Features.ExtendedQueryTag;
using Microsoft.Health.Dicom.Core.Features.Model;
using Microsoft.Health.Dicom.Core.Models.Operations;
using Microsoft.Health.Dicom.Functions.Indexing;
using Microsoft.Health.Dicom.Functions.Indexing.Models;
using NSubstitute;
using Xunit;

namespace Microsoft.Health.Dicom.Functions.UnitTests.Indexing
{
    public partial class ReindexDurableFunctionTests
    {
        [Fact]
        public async Task GivenNewOrchestrationWithWork_WhenReindexingInstances_ThenDivideAndReindexBatches()
        {
            const int batchSize = 5;
            _options.BatchSize = batchSize;
            _options.MaxParallelBatches = 3;

            IReadOnlyList<WatermarkRange> expectedBatches = CreateBatches(50);
            int expectedPercentage = (int)((double)(50 - expectedBatches[^1].Start + 1) / 50 * 100);
            var expectedInput = new ReindexInput { QueryTagKeys = new List<int> { 1, 2, 3, 4, 5 } };
            var expectedTags = new List<ExtendedQueryTagStoreEntry>
            {
<<<<<<< HEAD
                new ExtendedQueryTagStoreEntry(1, "01010101", "AS", null, QueryTagLevel.Instance, ExtendedQueryTagStatus.Adding, null, QueryTagQueryStatus.Enabled),
                new ExtendedQueryTagStoreEntry(2, "02020202", "IS", "foo", QueryTagLevel.Series, ExtendedQueryTagStatus.Adding, null, QueryTagQueryStatus.Enabled),
                new ExtendedQueryTagStoreEntry(4, "04040404", "SH", null, QueryTagLevel.Study, ExtendedQueryTagStatus.Adding, null, QueryTagQueryStatus.Enabled)
=======
                new ExtendedQueryTagStoreEntry(1, "01010101", "AS", null, QueryTagLevel.Instance, ExtendedQueryTagStatus.Adding),
                new ExtendedQueryTagStoreEntry(2, "02020202", "IS", "foo", QueryTagLevel.Series, ExtendedQueryTagStatus.Adding),
                new ExtendedQueryTagStoreEntry(4, "04040404", "SH", null, QueryTagLevel.Study, ExtendedQueryTagStatus.Adding)
>>>>>>> 493979a7
            };

            // Arrange the input
            IDurableOrchestrationContext context = CreateContext();
            context
                .GetInput<ReindexInput>()
                .Returns(expectedInput);
            context
                .CallActivityWithRetryAsync<IReadOnlyList<ExtendedQueryTagStoreEntry>>(
                    nameof(ReindexDurableFunction.AssignReindexingOperationAsync),
                    _options.ActivityRetryOptions,
                    expectedInput.QueryTagKeys)
                .Returns(expectedTags);
            context
                .CallActivityWithRetryAsync<IReadOnlyList<WatermarkRange>>(
                    nameof(ReindexDurableFunction.GetInstanceBatchesAsync),
                    _options.ActivityRetryOptions,
                    input: null)
                .Returns(expectedBatches);
            context
                .CallActivityWithRetryAsync(
                    nameof(ReindexDurableFunction.ReindexBatchAsync),
                    _options.ActivityRetryOptions,
                    Arg.Any<ReindexBatch>())
                .Returns(Task.CompletedTask);

            // Invoke the orchestration
            await _reindexDurableFunction.ReindexInstancesAsync(context, NullLogger.Instance);

            // Assert behavior
            context
                .Received(1)
                .GetInput<ReindexInput>();
            await context
                .Received(1)
                .CallActivityWithRetryAsync<IReadOnlyList<ExtendedQueryTagStoreEntry>>(
                    nameof(ReindexDurableFunction.AssignReindexingOperationAsync),
                    _options.ActivityRetryOptions,
                    expectedInput.QueryTagKeys);
            await context
                .DidNotReceive()
                .CallActivityWithRetryAsync<IReadOnlyList<ExtendedQueryTagStoreEntry>>(
                    nameof(ReindexDurableFunction.GetQueryTagsAsync),
                    _options.ActivityRetryOptions,
                    Arg.Any<object>());
            await context
                .Received(1)
                .CallActivityWithRetryAsync<IReadOnlyList<WatermarkRange>>(
                    nameof(ReindexDurableFunction.GetInstanceBatchesAsync),
                    _options.ActivityRetryOptions,
                    input: null);

            foreach (WatermarkRange batch in expectedBatches)
            {
                await context
                    .Received(1)
                    .CallActivityWithRetryAsync(
                        nameof(ReindexDurableFunction.ReindexBatchAsync),
                        _options.ActivityRetryOptions,
                        Arg.Is(GetReindexBatchPredicate(expectedTags, batch)));
            }

            await context
                .DidNotReceive()
                .CallActivityWithRetryAsync<IReadOnlyList<int>>(
                    nameof(ReindexDurableFunction.CompleteReindexingAsync),
                    _options.ActivityRetryOptions,
                    Arg.Any<object>());
            context
                .Received(1)
                .ContinueAsNew(
                    Arg.Is<ReindexInput>(x => GetReindexInputPredicate(expectedTags, expectedBatches, 50)(x)),
                    false);
        }

        [Fact]
        public async Task GivenExistingOrchestrationWithWork_WhenReindexingInstances_ThenDivideAndReindexBatches()
        {
            const int batchSize = 3;
            _options.BatchSize = batchSize;
            _options.MaxParallelBatches = 2;

            IReadOnlyList<WatermarkRange> expectedBatches = CreateBatches(35);
            int expectedPercentage = (int)((double)(42 - expectedBatches[^1].Start + 1) / 42 * 100);
            var expectedInput = new ReindexInput
            {
                QueryTagKeys = new List<int> { 1, 2, 3, 4, 5 },
                Completed = new WatermarkRange(36, 42),
            };
            var expectedTags = new List<ExtendedQueryTagStoreEntry>
            {
<<<<<<< HEAD
                new ExtendedQueryTagStoreEntry(1, "01010101", "AS", null, QueryTagLevel.Instance, ExtendedQueryTagStatus.Adding, null, QueryTagQueryStatus.Enabled),
                new ExtendedQueryTagStoreEntry(2, "02020202", "IS", "foo", QueryTagLevel.Series, ExtendedQueryTagStatus.Adding, null, QueryTagQueryStatus.Enabled),
                new ExtendedQueryTagStoreEntry(4, "04040404", "SH", null, QueryTagLevel.Study, ExtendedQueryTagStatus.Adding, null, QueryTagQueryStatus.Enabled)
=======
                new ExtendedQueryTagStoreEntry(1, "01010101", "AS", null, QueryTagLevel.Instance, ExtendedQueryTagStatus.Adding),
                new ExtendedQueryTagStoreEntry(2, "02020202", "IS", "foo", QueryTagLevel.Series, ExtendedQueryTagStatus.Adding),
                new ExtendedQueryTagStoreEntry(4, "04040404", "SH", null, QueryTagLevel.Study, ExtendedQueryTagStatus.Adding)
>>>>>>> 493979a7
            };

            // Arrange the input
            IDurableOrchestrationContext context = CreateContext();
            context
                .GetInput<ReindexInput>()
                .Returns(expectedInput);
            context
                .CallActivityWithRetryAsync<IReadOnlyList<ExtendedQueryTagStoreEntry>>(
                    nameof(ReindexDurableFunction.GetQueryTagsAsync),
                    _options.ActivityRetryOptions,
                    input: null)
                .Returns(expectedTags);
            context
                .CallActivityWithRetryAsync<IReadOnlyList<WatermarkRange>>(
                    nameof(ReindexDurableFunction.GetInstanceBatchesAsync),
                    _options.ActivityRetryOptions,
                    35L)
                .Returns(expectedBatches);
            context
                .CallActivityWithRetryAsync(
                    nameof(ReindexDurableFunction.ReindexBatchAsync),
                    _options.ActivityRetryOptions,
                    Arg.Any<ReindexBatch>())
                .Returns(Task.CompletedTask);

            // Invoke the orchestration
            await _reindexDurableFunction.ReindexInstancesAsync(context, NullLogger.Instance);

            // Assert behavior
            context
                .Received(1)
                .GetInput<ReindexInput>();
            await context
                .DidNotReceive()
                .CallActivityWithRetryAsync<IReadOnlyList<ExtendedQueryTagStoreEntry>>(
                    nameof(ReindexDurableFunction.AssignReindexingOperationAsync),
                    _options.ActivityRetryOptions,
                    Arg.Any<object>());
            await context
                .Received(1)
                .CallActivityWithRetryAsync<IReadOnlyList<ExtendedQueryTagStoreEntry>>(
                    nameof(ReindexDurableFunction.GetQueryTagsAsync),
                    _options.ActivityRetryOptions,
                    input: null);
            await context
                .Received(1)
                .CallActivityWithRetryAsync<IReadOnlyList<WatermarkRange>>(
                    nameof(ReindexDurableFunction.GetInstanceBatchesAsync),
                    _options.ActivityRetryOptions,
                    35L);

            foreach (WatermarkRange batch in expectedBatches)
            {
                await context
                    .Received(1)
                    .CallActivityWithRetryAsync(
                        nameof(ReindexDurableFunction.ReindexBatchAsync),
                        _options.ActivityRetryOptions,
                        Arg.Is(GetReindexBatchPredicate(expectedTags, batch)));
            }

            await context
                .DidNotReceive()
                .CallActivityWithRetryAsync<IReadOnlyList<int>>(
                    nameof(ReindexDurableFunction.CompleteReindexingAsync),
                    _options.ActivityRetryOptions,
                    Arg.Any<object>());
            context
                .Received(1)
                .ContinueAsNew(
                    Arg.Is<ReindexInput>(x => GetReindexInputPredicate(expectedTags, expectedBatches, 42)(x)),
                    false);
        }

        [Fact]
        public async Task GivenNoInstances_WhenReindexingInstances_ThenComplete()
        {
            var expectedBatches = new List<WatermarkRange>();
            var expectedInput = new ReindexInput { QueryTagKeys = new List<int> { 1, 2, 3, 4, 5 } };
            var expectedTags = new List<ExtendedQueryTagStoreEntry>
            {
<<<<<<< HEAD
                new ExtendedQueryTagStoreEntry(1, "01010101", "AS", null, QueryTagLevel.Instance, ExtendedQueryTagStatus.Adding, null, QueryTagQueryStatus.Enabled),
                new ExtendedQueryTagStoreEntry(2, "02020202", "IS", "foo", QueryTagLevel.Series, ExtendedQueryTagStatus.Adding, null, QueryTagQueryStatus.Enabled),
                new ExtendedQueryTagStoreEntry(4, "04040404", "SH", null, QueryTagLevel.Study, ExtendedQueryTagStatus.Adding, null, QueryTagQueryStatus.Enabled)
=======
                new ExtendedQueryTagStoreEntry(1, "01010101", "AS", null, QueryTagLevel.Instance, ExtendedQueryTagStatus.Adding),
                new ExtendedQueryTagStoreEntry(2, "02020202", "IS", "foo", QueryTagLevel.Series, ExtendedQueryTagStatus.Adding),
                new ExtendedQueryTagStoreEntry(4, "04040404", "SH", null, QueryTagLevel.Study, ExtendedQueryTagStatus.Adding)
>>>>>>> 493979a7
            };

            // Arrange the input
            IDurableOrchestrationContext context = CreateContext();
            context
                .GetInput<ReindexInput>()
                .Returns(expectedInput);
            context
                .CallActivityWithRetryAsync<IReadOnlyList<ExtendedQueryTagStoreEntry>>(
                    nameof(ReindexDurableFunction.AssignReindexingOperationAsync),
                    _options.ActivityRetryOptions,
                    expectedInput.QueryTagKeys)
                .Returns(expectedTags);
            context
                .CallActivityWithRetryAsync<IReadOnlyList<WatermarkRange>>(
                    nameof(ReindexDurableFunction.GetInstanceBatchesAsync),
                    _options.ActivityRetryOptions,
                    input: null)
                .Returns(expectedBatches);
            context
                .CallActivityWithRetryAsync<IReadOnlyList<int>>(
                    nameof(ReindexDurableFunction.CompleteReindexingAsync),
                    _options.ActivityRetryOptions,
                    Arg.Is<IReadOnlyList<int>>(x => x.SequenceEqual(expectedTags.Select(x => x.Key))))
                .Returns(expectedTags.Select(x => x.Key).ToList());

            // Invoke the orchestration
            await _reindexDurableFunction.ReindexInstancesAsync(context, NullLogger.Instance);

            // Assert behavior
            context
                .Received(1)
                .GetInput<ReindexInput>();
            await context
                .Received(1)
                .CallActivityWithRetryAsync<IReadOnlyList<ExtendedQueryTagStoreEntry>>(
                    nameof(ReindexDurableFunction.AssignReindexingOperationAsync),
                    _options.ActivityRetryOptions,
                    expectedInput.QueryTagKeys);
            await context
                .DidNotReceive()
                .CallActivityWithRetryAsync<IReadOnlyList<ExtendedQueryTagStoreEntry>>(
                    nameof(ReindexDurableFunction.GetQueryTagsAsync),
                    _options.ActivityRetryOptions,
                    Arg.Any<object>());
            await context
                .Received(1)
                .CallActivityWithRetryAsync<IReadOnlyList<WatermarkRange>>(
                    nameof(ReindexDurableFunction.GetInstanceBatchesAsync),
                    _options.ActivityRetryOptions,
                    input: null);
            await context
                .DidNotReceive()
                .CallActivityWithRetryAsync(
                    nameof(ReindexDurableFunction.ReindexBatchAsync),
                    _options.ActivityRetryOptions,
                    Arg.Any<object>());
            await context
                .Received(1)
                .CallActivityWithRetryAsync<IReadOnlyList<int>>(
                    nameof(ReindexDurableFunction.CompleteReindexingAsync),
                    _options.ActivityRetryOptions,
                    Arg.Is<IReadOnlyList<int>>(x => x.SequenceEqual(expectedTags.Select(x => x.Key))));
            context
                .DidNotReceiveWithAnyArgs()
                .ContinueAsNew(default, default);
        }

        [Fact]
        public async Task GivenNoRemainingInstances_WhenReindexingInstances_ThenComplete()
        {
            var expectedBatches = new List<WatermarkRange>();
            var expectedInput = new ReindexInput
            {
                QueryTagKeys = new List<int> { 1, 2, 3, 4, 5 },
                Completed = new WatermarkRange(5, 1000),
            };
            var expectedTags = new List<ExtendedQueryTagStoreEntry>
            {
<<<<<<< HEAD
                new ExtendedQueryTagStoreEntry(1, "01010101", "AS", null, QueryTagLevel.Instance, ExtendedQueryTagStatus.Adding, null, QueryTagQueryStatus.Enabled),
                new ExtendedQueryTagStoreEntry(2, "02020202", "IS", "foo", QueryTagLevel.Series, ExtendedQueryTagStatus.Adding, null, QueryTagQueryStatus.Enabled),
                new ExtendedQueryTagStoreEntry(4, "04040404", "SH", null, QueryTagLevel.Study, ExtendedQueryTagStatus.Adding, null, QueryTagQueryStatus.Enabled)
=======
                new ExtendedQueryTagStoreEntry(1, "01010101", "AS", null, QueryTagLevel.Instance, ExtendedQueryTagStatus.Adding),
                new ExtendedQueryTagStoreEntry(2, "02020202", "IS", "foo", QueryTagLevel.Series, ExtendedQueryTagStatus.Adding),
                new ExtendedQueryTagStoreEntry(4, "04040404", "SH", null, QueryTagLevel.Study, ExtendedQueryTagStatus.Adding)
>>>>>>> 493979a7
            };

            // Arrange the input
            IDurableOrchestrationContext context = CreateContext();
            context
                .GetInput<ReindexInput>()
                .Returns(expectedInput);
            context
                .CallActivityWithRetryAsync<IReadOnlyList<ExtendedQueryTagStoreEntry>>(
                    nameof(ReindexDurableFunction.GetQueryTagsAsync),
                    _options.ActivityRetryOptions,
                    input: null)
                .Returns(expectedTags);
            context
                .CallActivityWithRetryAsync<IReadOnlyList<WatermarkRange>>(
                    nameof(ReindexDurableFunction.GetInstanceBatchesAsync),
                    _options.ActivityRetryOptions,
                    4L)
                .Returns(expectedBatches);
            context
                .CallActivityWithRetryAsync<IReadOnlyList<int>>(
                    nameof(ReindexDurableFunction.CompleteReindexingAsync),
                    _options.ActivityRetryOptions,
                    Arg.Is<IReadOnlyList<int>>(x => x.SequenceEqual(expectedTags.Select(x => x.Key))))
                .Returns(expectedTags.Select(x => x.Key).ToList());

            // Invoke the orchestration
            await _reindexDurableFunction.ReindexInstancesAsync(context, NullLogger.Instance);

            // Assert behavior
            context
                .Received(1)
                .GetInput<ReindexInput>();
            await context
                .DidNotReceive()
                .CallActivityWithRetryAsync<IReadOnlyList<ExtendedQueryTagStoreEntry>>(
                    nameof(ReindexDurableFunction.AssignReindexingOperationAsync),
                    _options.ActivityRetryOptions,
                    Arg.Any<object>());
            await context
                .Received(1)
                .CallActivityWithRetryAsync<IReadOnlyList<ExtendedQueryTagStoreEntry>>(
                    nameof(ReindexDurableFunction.GetQueryTagsAsync),
                    _options.ActivityRetryOptions,
                    input: null);
            await context
                .Received(1)
                .CallActivityWithRetryAsync<IReadOnlyList<WatermarkRange>>(
                    nameof(ReindexDurableFunction.GetInstanceBatchesAsync),
                    _options.ActivityRetryOptions,
                    4L);
            await context
                .DidNotReceive()
                .CallActivityWithRetryAsync(
                    nameof(ReindexDurableFunction.ReindexBatchAsync),
                    _options.ActivityRetryOptions,
                    Arg.Any<object>());
            await context
                .Received(1)
                .CallActivityWithRetryAsync<IReadOnlyList<int>>(
                    nameof(ReindexDurableFunction.CompleteReindexingAsync),
                    _options.ActivityRetryOptions,
                    Arg.Is<IReadOnlyList<int>>(x => x.SequenceEqual(expectedTags.Select(x => x.Key))));
            context
                .DidNotReceiveWithAnyArgs()
                .ContinueAsNew(default, default);
        }

        [Fact]
        public async Task GivenNoQueryTags_WhenReindexingInstances_ThenComplete()
        {
            var expectedInput = new ReindexInput { QueryTagKeys = new List<int> { 1, 2, 3, 4, 5 } };
            var expectedTags = new List<ExtendedQueryTagStoreEntry>();

            // Arrange the input
            IDurableOrchestrationContext context = CreateContext();
            context
                .GetInput<ReindexInput>()
                .Returns(expectedInput);
            context
                .CallActivityWithRetryAsync<IReadOnlyList<ExtendedQueryTagStoreEntry>>(
                    nameof(ReindexDurableFunction.AssignReindexingOperationAsync),
                    _options.ActivityRetryOptions,
                    expectedInput.QueryTagKeys)
                .Returns(expectedTags);

            // Invoke the orchestration
            await _reindexDurableFunction.ReindexInstancesAsync(context, NullLogger.Instance);

            // Assert behavior
            context
                .Received(1)
                .GetInput<ReindexInput>();
            await context
                .Received(1)
                .CallActivityWithRetryAsync<IReadOnlyList<ExtendedQueryTagStoreEntry>>(
                    nameof(ReindexDurableFunction.AssignReindexingOperationAsync),
                    _options.ActivityRetryOptions,
                    expectedInput.QueryTagKeys);
            await context
                .DidNotReceive()
                .CallActivityWithRetryAsync<IReadOnlyList<ExtendedQueryTagStoreEntry>>(
                    nameof(ReindexDurableFunction.GetQueryTagsAsync),
                    _options.ActivityRetryOptions,
                    Arg.Any<object>());
            await context
                .DidNotReceive()
                .CallActivityWithRetryAsync<IReadOnlyList<WatermarkRange>>(
                    nameof(ReindexDurableFunction.GetInstanceBatchesAsync),
                    _options.ActivityRetryOptions,
                    Arg.Any<object>());
            await context
                .DidNotReceive()
                .CallActivityWithRetryAsync(
                    nameof(ReindexDurableFunction.ReindexBatchAsync),
                    _options.ActivityRetryOptions,
                    Arg.Any<object>());
            await context
                .DidNotReceive()
                .CallActivityWithRetryAsync<IReadOnlyList<int>>(
                    nameof(ReindexDurableFunction.CompleteReindexingAsync),
                    _options.ActivityRetryOptions,
                    Arg.Any<object>());
            context
                .DidNotReceiveWithAnyArgs()
                .ContinueAsNew(default, default);
        }

        private static IDurableOrchestrationContext CreateContext(Guid? instanceId = null)
        {
            IDurableOrchestrationContext context = Substitute.For<IDurableOrchestrationContext>();
            context.InstanceId.Returns(OperationId.ToString(instanceId ?? Guid.NewGuid()));
            return context;
        }

        private IReadOnlyList<WatermarkRange> CreateBatches(long end)
        {
            var batches = new List<WatermarkRange>();

            long current = end;
            for (int i = 0; i < _options.MaxParallelBatches && current > 0; i++)
            {
                batches.Add(new WatermarkRange(Math.Max(1, current - _options.BatchSize + 1), current));
                current -= _options.BatchSize;
            }

            return batches;
        }

        private static Expression<Predicate<ReindexBatch>> GetReindexBatchPredicate(
            IReadOnlyList<ExtendedQueryTagStoreEntry> queryTags,
            WatermarkRange expected)
        {
            return x => ReferenceEquals(x.QueryTags, queryTags)
                && x.WatermarkRange == expected;
        }

        private static Predicate<object> GetReindexInputPredicate(
            IReadOnlyList<ExtendedQueryTagStoreEntry> queryTags,
            IReadOnlyList<WatermarkRange> expectedBatches,
            long end)
        {
            return x => x is ReindexInput r
                && r.QueryTagKeys.SequenceEqual(queryTags.Select(y => y.Key))
                && r.Completed == new WatermarkRange(expectedBatches[expectedBatches.Count - 1].Start, end);
        }
    }
}<|MERGE_RESOLUTION|>--- conflicted
+++ resolved
@@ -34,15 +34,9 @@
             var expectedInput = new ReindexInput { QueryTagKeys = new List<int> { 1, 2, 3, 4, 5 } };
             var expectedTags = new List<ExtendedQueryTagStoreEntry>
             {
-<<<<<<< HEAD
-                new ExtendedQueryTagStoreEntry(1, "01010101", "AS", null, QueryTagLevel.Instance, ExtendedQueryTagStatus.Adding, null, QueryTagQueryStatus.Enabled),
-                new ExtendedQueryTagStoreEntry(2, "02020202", "IS", "foo", QueryTagLevel.Series, ExtendedQueryTagStatus.Adding, null, QueryTagQueryStatus.Enabled),
-                new ExtendedQueryTagStoreEntry(4, "04040404", "SH", null, QueryTagLevel.Study, ExtendedQueryTagStatus.Adding, null, QueryTagQueryStatus.Enabled)
-=======
-                new ExtendedQueryTagStoreEntry(1, "01010101", "AS", null, QueryTagLevel.Instance, ExtendedQueryTagStatus.Adding),
-                new ExtendedQueryTagStoreEntry(2, "02020202", "IS", "foo", QueryTagLevel.Series, ExtendedQueryTagStatus.Adding),
-                new ExtendedQueryTagStoreEntry(4, "04040404", "SH", null, QueryTagLevel.Study, ExtendedQueryTagStatus.Adding)
->>>>>>> 493979a7
+                new ExtendedQueryTagStoreEntry(1, "01010101", "AS", null, QueryTagLevel.Instance, ExtendedQueryTagStatus.Adding, QueryTagQueryStatus.Enabled),
+                new ExtendedQueryTagStoreEntry(2, "02020202", "IS", "foo", QueryTagLevel.Series, ExtendedQueryTagStatus.Adding, QueryTagQueryStatus.Enabled),
+                new ExtendedQueryTagStoreEntry(4, "04040404", "SH", null, QueryTagLevel.Study, ExtendedQueryTagStatus.Adding, QueryTagQueryStatus.Enabled)
             };
 
             // Arrange the input
@@ -134,15 +128,9 @@
             };
             var expectedTags = new List<ExtendedQueryTagStoreEntry>
             {
-<<<<<<< HEAD
-                new ExtendedQueryTagStoreEntry(1, "01010101", "AS", null, QueryTagLevel.Instance, ExtendedQueryTagStatus.Adding, null, QueryTagQueryStatus.Enabled),
-                new ExtendedQueryTagStoreEntry(2, "02020202", "IS", "foo", QueryTagLevel.Series, ExtendedQueryTagStatus.Adding, null, QueryTagQueryStatus.Enabled),
-                new ExtendedQueryTagStoreEntry(4, "04040404", "SH", null, QueryTagLevel.Study, ExtendedQueryTagStatus.Adding, null, QueryTagQueryStatus.Enabled)
-=======
-                new ExtendedQueryTagStoreEntry(1, "01010101", "AS", null, QueryTagLevel.Instance, ExtendedQueryTagStatus.Adding),
-                new ExtendedQueryTagStoreEntry(2, "02020202", "IS", "foo", QueryTagLevel.Series, ExtendedQueryTagStatus.Adding),
-                new ExtendedQueryTagStoreEntry(4, "04040404", "SH", null, QueryTagLevel.Study, ExtendedQueryTagStatus.Adding)
->>>>>>> 493979a7
+                new ExtendedQueryTagStoreEntry(1, "01010101", "AS", null, QueryTagLevel.Instance, ExtendedQueryTagStatus.Adding, QueryTagQueryStatus.Enabled),
+                new ExtendedQueryTagStoreEntry(2, "02020202", "IS", "foo", QueryTagLevel.Series, ExtendedQueryTagStatus.Adding, QueryTagQueryStatus.Enabled),
+                new ExtendedQueryTagStoreEntry(4, "04040404", "SH", null, QueryTagLevel.Study, ExtendedQueryTagStatus.Adding, QueryTagQueryStatus.Enabled)
             };
 
             // Arrange the input
@@ -225,15 +213,9 @@
             var expectedInput = new ReindexInput { QueryTagKeys = new List<int> { 1, 2, 3, 4, 5 } };
             var expectedTags = new List<ExtendedQueryTagStoreEntry>
             {
-<<<<<<< HEAD
-                new ExtendedQueryTagStoreEntry(1, "01010101", "AS", null, QueryTagLevel.Instance, ExtendedQueryTagStatus.Adding, null, QueryTagQueryStatus.Enabled),
-                new ExtendedQueryTagStoreEntry(2, "02020202", "IS", "foo", QueryTagLevel.Series, ExtendedQueryTagStatus.Adding, null, QueryTagQueryStatus.Enabled),
-                new ExtendedQueryTagStoreEntry(4, "04040404", "SH", null, QueryTagLevel.Study, ExtendedQueryTagStatus.Adding, null, QueryTagQueryStatus.Enabled)
-=======
-                new ExtendedQueryTagStoreEntry(1, "01010101", "AS", null, QueryTagLevel.Instance, ExtendedQueryTagStatus.Adding),
-                new ExtendedQueryTagStoreEntry(2, "02020202", "IS", "foo", QueryTagLevel.Series, ExtendedQueryTagStatus.Adding),
-                new ExtendedQueryTagStoreEntry(4, "04040404", "SH", null, QueryTagLevel.Study, ExtendedQueryTagStatus.Adding)
->>>>>>> 493979a7
+                new ExtendedQueryTagStoreEntry(1, "01010101", "AS", null, QueryTagLevel.Instance, ExtendedQueryTagStatus.Adding, QueryTagQueryStatus.Enabled),
+                new ExtendedQueryTagStoreEntry(2, "02020202", "IS", "foo", QueryTagLevel.Series, ExtendedQueryTagStatus.Adding, QueryTagQueryStatus.Enabled),
+                new ExtendedQueryTagStoreEntry(4, "04040404", "SH", null, QueryTagLevel.Study, ExtendedQueryTagStatus.Adding, QueryTagQueryStatus.Enabled)
             };
 
             // Arrange the input
@@ -313,15 +295,9 @@
             };
             var expectedTags = new List<ExtendedQueryTagStoreEntry>
             {
-<<<<<<< HEAD
-                new ExtendedQueryTagStoreEntry(1, "01010101", "AS", null, QueryTagLevel.Instance, ExtendedQueryTagStatus.Adding, null, QueryTagQueryStatus.Enabled),
-                new ExtendedQueryTagStoreEntry(2, "02020202", "IS", "foo", QueryTagLevel.Series, ExtendedQueryTagStatus.Adding, null, QueryTagQueryStatus.Enabled),
-                new ExtendedQueryTagStoreEntry(4, "04040404", "SH", null, QueryTagLevel.Study, ExtendedQueryTagStatus.Adding, null, QueryTagQueryStatus.Enabled)
-=======
-                new ExtendedQueryTagStoreEntry(1, "01010101", "AS", null, QueryTagLevel.Instance, ExtendedQueryTagStatus.Adding),
-                new ExtendedQueryTagStoreEntry(2, "02020202", "IS", "foo", QueryTagLevel.Series, ExtendedQueryTagStatus.Adding),
-                new ExtendedQueryTagStoreEntry(4, "04040404", "SH", null, QueryTagLevel.Study, ExtendedQueryTagStatus.Adding)
->>>>>>> 493979a7
+                new ExtendedQueryTagStoreEntry(1, "01010101", "AS", null, QueryTagLevel.Instance, ExtendedQueryTagStatus.Adding, QueryTagQueryStatus.Enabled),
+                new ExtendedQueryTagStoreEntry(2, "02020202", "IS", "foo", QueryTagLevel.Series, ExtendedQueryTagStatus.Adding, QueryTagQueryStatus.Enabled),
+                new ExtendedQueryTagStoreEntry(4, "04040404", "SH", null, QueryTagLevel.Study, ExtendedQueryTagStatus.Adding, QueryTagQueryStatus.Enabled)
             };
 
             // Arrange the input
